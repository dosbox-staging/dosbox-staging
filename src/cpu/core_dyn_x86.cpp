/*
 *  Copyright (C) 2002-2021  The DOSBox Team
 *
 *  This program is free software; you can redistribute it and/or modify
 *  it under the terms of the GNU General Public License as published by
 *  the Free Software Foundation; either version 2 of the License, or
 *  (at your option) any later version.
 *
 *  This program is distributed in the hope that it will be useful,
 *  but WITHOUT ANY WARRANTY; without even the implied warranty of
 *  MERCHANTABILITY or FITNESS FOR A PARTICULAR PURPOSE.  See the
 *  GNU General Public License for more details.
 *
 *  You should have received a copy of the GNU General Public License along
 *  with this program; if not, write to the Free Software Foundation, Inc.,
 *  51 Franklin Street, Fifth Floor, Boston, MA 02110-1301, USA.
 */


#include "dosbox.h"

#if (C_DYNAMIC_X86)

#include <cassert>
#include <cstdarg>
#include <cstdio>
#include <cstring>
#include <cstddef>
#include <cstdlib>

#if defined (WIN32)
#include <windows.h>
#include <winbase.h>
#endif

#if defined(HAVE_MPROTECT) || defined(HAVE_MMAP)
#include <sys/mman.h>

#include <limits.h>

#endif // HAVE_MPROTECT

#include "callback.h"
#include "cpu.h"
#include "debug.h"
#include "fpu.h"
#include "inout.h"
#include "mem.h"
#include "paging.h"
#include "regs.h"
#include "tracy.h"

#define CACHE_MAXSIZE	(4096*3)
#define CACHE_TOTAL		(1024*1024*8)
#define CACHE_PAGES		(512)
#define CACHE_BLOCKS	(64*1024)
#define CACHE_ALIGN		(16)
#define DYN_HASH_SHIFT	(4)
#define DYN_PAGE_HASH	(4096>>DYN_HASH_SHIFT)
#define DYN_LINKS		(16)

//#define DYN_LOG 1 //Turn logging on


#if C_FPU
#define CPU_FPU 1                                               //Enable FPU escape instructions
#define X86_DYNFPU_DH_ENABLED
#endif

enum {
	G_EAX,G_ECX,G_EDX,G_EBX,
	G_ESP,G_EBP,G_ESI,G_EDI,
	G_ES,G_CS,G_SS,G_DS,G_FS,G_GS,
	G_FLAGS,G_NEWESP,G_EIP,
	G_EA,G_STACK,G_CYCLES,
	G_TMPB,G_TMPW,G_SHIFT,
	G_EXIT,
	G_MAX,
};

enum SingleOps {
	SOP_INC,SOP_DEC,
	SOP_NOT,SOP_NEG,
};

enum DualOps {
	DOP_ADD,DOP_ADC,
	DOP_SUB,DOP_SBB,
	DOP_CMP,DOP_XOR,
	DOP_AND,DOP_OR,
	DOP_TEST,
	DOP_MOV,
	DOP_XCHG,
};

enum ShiftOps {
	SHIFT_ROL,SHIFT_ROR,
	SHIFT_RCL,SHIFT_RCR,
	SHIFT_SHL,SHIFT_SHR,
	SHIFT_SAL,SHIFT_SAR,
};

enum BranchTypes {
	BR_O,BR_NO,BR_B,BR_NB,
	BR_Z,BR_NZ,BR_BE,BR_NBE,
	BR_S,BR_NS,BR_P,BR_NP,
	BR_L,BR_NL,BR_LE,BR_NLE
};


enum BlockReturn {
	BR_Normal=0,
	BR_Cycles,
	BR_Link1,BR_Link2,
	BR_Opcode,
	BR_Iret,
	BR_CallBack,
	BR_SMCBlock
};

#define SMC_CURRENT_BLOCK	0xffff


#define DYNFLG_HAS16		0x1		//Would like 8-bit host reg support
#define DYNFLG_HAS8			0x2		//Would like 16-bit host reg support
#define DYNFLG_LOAD			0x4		//Load value when accessed
#define DYNFLG_SAVE			0x8		//Needs to be saved back at the end of block
#define DYNFLG_CHANGED		0x10	//Value is in a register and changed from load
#define DYNFLG_ACTIVE		0x20	//Register has an active value

class GenReg;

struct DynReg {
	Bitu flags;
	GenReg * genreg;
	void * data;
}; 

enum DynAccess {
	DA_d,DA_w,
	DA_bh,DA_bl
};

enum ByteCombo {
	BC_ll,BC_lh,
	BC_hl,BC_hh,
};

static DynReg DynRegs[G_MAX];
#define DREG(_WHICH_) &DynRegs[G_ ## _WHICH_ ]

static struct {
	uint32_t ea,tmpb,tmpd,stack,shift,newesp;
} extra_regs;

#define IllegalOption(msg) E_Exit("DYNX86: illegal option in " msg)

#define dyn_return(a,b) gen_return(a)
#include "dyn_cache.h"

static struct {
	Bitu callback;
	uint32_t readdata;
} core_dyn;

#if defined(X86_DYNFPU_DH_ENABLED)
static struct dyn_dh_fpu {
	uint16_t		cw,host_cw;
	bool		state_used;
	// some fields expanded here for alignment purposes
	struct {
		uint32_t cw;
		uint32_t sw;
		uint32_t tag;
		uint32_t ip;
		uint32_t cs;
		uint32_t ea;
		uint32_t ds;
		uint8_t st_reg[8][10];
	} state;
	FPU_P_Reg	temp,temp2;
	uint32_t		dh_fpu_enabled;
	uint8_t		temp_state[128];
} dyn_dh_fpu;
#endif

#define X86         0x01
#define X86_64      0x02

#if C_TARGETCPU == X86_64
#include "core_dyn_x86/risc_x64.h"
#elif C_TARGETCPU == X86
#include "core_dyn_x86/risc_x86.h"
#else
#error DYN_X86 core not supported for this CPU target.
#endif

struct DynState {
	DynReg regs[G_MAX];
};

static void dyn_flags_host_to_gen(void) {
	gen_dop_word(DOP_MOV,true,DREG(EXIT),DREG(FLAGS));
	gen_dop_word_imm(DOP_AND,true,DREG(EXIT),FMASK_TEST);
	gen_load_flags(DREG(EXIT));
	gen_releasereg(DREG(EXIT));
	gen_releasereg(DREG(FLAGS));
}

static void dyn_flags_gen_to_host(void) {
	gen_save_flags(DREG(EXIT));
	gen_dop_word_imm(DOP_AND,true,DREG(EXIT),FMASK_TEST);
	gen_dop_word_imm(DOP_AND,true,DREG(FLAGS),~FMASK_TEST);
	gen_dop_word(DOP_OR,true,DREG(FLAGS),DREG(EXIT)); //flags are marked for save
	gen_releasereg(DREG(EXIT));
	gen_releasereg(DREG(FLAGS));
}

static void dyn_savestate(DynState * state) {
	for (Bitu i=0;i<G_MAX;i++) {
		state->regs[i].flags=DynRegs[i].flags;
		state->regs[i].genreg=DynRegs[i].genreg;
	}
}

static void dyn_loadstate(DynState * state) {
	for (Bitu i=0;i<G_MAX;i++) {
		gen_setupreg(&DynRegs[i],&state->regs[i]);
	}
}

static void dyn_synchstate(DynState * state) {
	for (Bitu i=0;i<G_MAX;i++) {
		gen_synchreg(&DynRegs[i],&state->regs[i]);
	}
}

static void dyn_saveregister(DynReg * src_reg, DynReg * dst_reg) {
	dst_reg->flags=src_reg->flags;
	dst_reg->genreg=src_reg->genreg;
}

static void dyn_restoreregister(DynReg * src_reg, DynReg * dst_reg) {
	dst_reg->flags=src_reg->flags;
	dst_reg->genreg=src_reg->genreg;
	dst_reg->genreg->dynreg=dst_reg;	// necessary when register has been released
}

#include "core_dyn_x86/decoder.h"

<<<<<<< HEAD
static void copy_dh_fpu_to_normal (void)
{
    FPU_SetTag(dyn_dh_fpu.state.tag);
    FPU_SetCW(dyn_dh_fpu.state.cw);
    FPU_SetSW(dyn_dh_fpu.state.sw);
    TOP = FPU_GET_TOP();
    FPU_LoadPRegs(&dyn_dh_fpu.state.st_reg[0][0]);
}

static void copy_normal_fpu_to_dh (void)
{
    FPU_SET_TOP(TOP);
    dyn_dh_fpu.state.sw = FPU_GetSW();
    dyn_dh_fpu.state.cw = FPU_GetCW();
    dyn_dh_fpu.state.tag = FPU_GetTag();
    FPU_SavePRegs(&dyn_dh_fpu.state.st_reg[0][0]);
}

Bits CPU_Core_Dyn_X86_Run(void) {
=======
Bits CPU_Core_Dyn_X86_Run() noexcept
{
>>>>>>> 0e791175
	ZoneScoped;
	// helper class to auto-save DH_FPU state on function exit
	class auto_dh_fpu {
	public:
		~auto_dh_fpu()
		{
#if defined(X86_DYNFPU_DH_ENABLED)
			if (dyn_dh_fpu.state_used)
				gen_dh_fpu_save();
#endif
		}
	};
	auto_dh_fpu fpu_saver;


	/* Determine the linear address of CS:EIP */
restart_core:
	PhysPt ip_point=SegPhys(cs)+reg_eip;
#if C_DEBUG
#if C_HEAVY_DEBUG
		if (DEBUG_HeavyIsBreakpoint()) return debugCallback;
#endif
#endif
	CodePageHandler * chandler=0;
	if (GCC_UNLIKELY(MakeCodePage(ip_point,chandler))) {
		CPU_Exception(cpu.exception.which,cpu.exception.error);
		goto restart_core;
	}
	if (!chandler) {
		return CPU_Core_Normal_Run();
	}
	/* Find correct Dynamic Block to run */
	CacheBlock * block=chandler->FindCacheBlock(ip_point&4095);
	if (!block) {
		if (!chandler->invalidation_map || (chandler->invalidation_map[ip_point&4095]<4)) {
			block=CreateCacheBlock(chandler,ip_point,32);
		} else {
			int32_t old_cycles=CPU_Cycles;
			CPU_Cycles=1;

			// If host FPU has been used by the recompiled code block, then we
			// need to save the host FPU state in dyn_dh_fpu.state and free up
			// the host FPU for the normal core to use.
			if (dyn_dh_fpu.state_used) {
				gen_dh_fpu_save();
			}
			// Copy the saved state to the normal core's emulated FPU so that it
			// can resume from where the dynamic core left. We can't skip this
			// step even when `dyn_dh_fpu.state_used` is `false`, because we do
			// not know if the emulated FPU's state is consistent with the
			// dynamic core, if not (very likely), then we will overwrite the
			// dynamic FPU state later when we copy it back.
			copy_dh_fpu_to_normal();
			Bits nc_retcode = CPU_Core_Normal_Run();
			// On leaving the normal core, copy emulated FPU's state to the
			// dynamic core's saved FPU state. There is no way to tell if the
			// emulated FPU was used in this run so we can't skip this.
			copy_normal_fpu_to_dh();

			if (!nc_retcode) {
				CPU_Cycles=old_cycles-1;
				goto restart_core;
			}
			CPU_CycleLeft+=old_cycles;
			return nc_retcode; 
		}
	}
run_block:
	cache.block.running=0;
	BlockReturn ret=gen_runcode(block->cache.start);
#if C_DEBUG
	cycle_count += 32;
#endif
	switch (ret) {
	case BR_Iret:
#if C_DEBUG
#if C_HEAVY_DEBUG
		if (DEBUG_HeavyIsBreakpoint()) {
			return debugCallback;
		}
#endif
#endif
		if (!GETFLAG(TF)) {
			if (GETFLAG(IF) && PIC_IRQCheck) {
				return CBRET_NONE;
			}
			goto restart_core;
		}
		cpudecoder=CPU_Core_Dyn_X86_Trap_Run;
		return CBRET_NONE;
	case BR_Normal:
		/* Maybe check if we staying in the same page? */
#if C_DEBUG
#if C_HEAVY_DEBUG
		if (DEBUG_HeavyIsBreakpoint()) return debugCallback;
#endif
#endif
		goto restart_core;
	case BR_Cycles:
#if C_DEBUG
#if C_HEAVY_DEBUG			
		if (DEBUG_HeavyIsBreakpoint()) return debugCallback;
#endif
#endif
		return CBRET_NONE;
	case BR_CallBack:
		return core_dyn.callback;
	case BR_SMCBlock:
		// LOG_MSG("selfmodification of running block at %x:%x",
		//         SegValue(cs), reg_eip);
		cpu.exception.which=0;
		[[fallthrough]]; // let the normal core handle the block-modifying
		             // instruction
	case BR_Opcode:
		CPU_CycleLeft+=CPU_Cycles;
		CPU_Cycles=1;
		return CPU_Core_Normal_Run();
	case BR_Link1:
	case BR_Link2:
		{
			uint32_t temp_ip=SegPhys(cs)+reg_eip;
			CodePageHandler* temp_handler = reinterpret_cast<CodePageHandler *>(get_tlb_readhandler(temp_ip));
			if (temp_handler->flags & (cpu.code.big ? PFLAG_HASCODE32:PFLAG_HASCODE16)) {
				block=temp_handler->FindCacheBlock(temp_ip & 4095);
				if (!block || !cache.block.running) goto restart_core;
				cache.block.running->LinkTo(ret==BR_Link2,block);
				goto run_block;
			}
		}
		goto restart_core;
	}
	return CBRET_NONE;
}

Bits CPU_Core_Dyn_X86_Trap_Run() noexcept
{
	int32_t oldCycles = CPU_Cycles;
	CPU_Cycles = 1;
	cpu.trap_skip = false;

	Bits ret=CPU_Core_Normal_Run();
	if (!cpu.trap_skip) CPU_DebugException(DBINT_STEP,reg_eip);
	CPU_Cycles = oldCycles-1;
	cpudecoder = &CPU_Core_Dyn_X86_Run;

	return ret;
}

void CPU_Core_Dyn_X86_Init(void) {
	Bits i;
	/* Setup the global registers and their flags */
	for (i=0;i<G_MAX;i++) DynRegs[i].genreg=0;
	DynRegs[G_EAX].data=&reg_eax;
	DynRegs[G_EAX].flags=DYNFLG_HAS8|DYNFLG_HAS16|DYNFLG_LOAD|DYNFLG_SAVE;
	DynRegs[G_ECX].data=&reg_ecx;
	DynRegs[G_ECX].flags=DYNFLG_HAS8|DYNFLG_HAS16|DYNFLG_LOAD|DYNFLG_SAVE;
	DynRegs[G_EDX].data=&reg_edx;
	DynRegs[G_EDX].flags=DYNFLG_HAS8|DYNFLG_HAS16|DYNFLG_LOAD|DYNFLG_SAVE;
	DynRegs[G_EBX].data=&reg_ebx;
	DynRegs[G_EBX].flags=DYNFLG_HAS8|DYNFLG_HAS16|DYNFLG_LOAD|DYNFLG_SAVE;

	DynRegs[G_EBP].data=&reg_ebp;
	DynRegs[G_EBP].flags=DYNFLG_HAS16|DYNFLG_LOAD|DYNFLG_SAVE;
	DynRegs[G_ESP].data=&reg_esp;
	DynRegs[G_ESP].flags=DYNFLG_HAS16|DYNFLG_LOAD|DYNFLG_SAVE;
	DynRegs[G_EDI].data=&reg_edi;
	DynRegs[G_EDI].flags=DYNFLG_HAS16|DYNFLG_LOAD|DYNFLG_SAVE;
	DynRegs[G_ESI].data=&reg_esi;
	DynRegs[G_ESI].flags=DYNFLG_HAS16|DYNFLG_LOAD|DYNFLG_SAVE;

	DynRegs[G_ES].data=&Segs.phys[es];
	DynRegs[G_ES].flags=DYNFLG_LOAD|DYNFLG_SAVE;
	DynRegs[G_CS].data=&Segs.phys[cs];
	DynRegs[G_CS].flags=DYNFLG_LOAD|DYNFLG_SAVE;
	DynRegs[G_SS].data=&Segs.phys[ss];
	DynRegs[G_SS].flags=DYNFLG_LOAD|DYNFLG_SAVE;
	DynRegs[G_DS].data=&Segs.phys[ds];
	DynRegs[G_DS].flags=DYNFLG_LOAD|DYNFLG_SAVE;
	DynRegs[G_FS].data=&Segs.phys[fs];
	DynRegs[G_FS].flags=DYNFLG_LOAD|DYNFLG_SAVE;
	DynRegs[G_GS].data=&Segs.phys[gs];
	DynRegs[G_GS].flags=DYNFLG_LOAD|DYNFLG_SAVE;

	DynRegs[G_FLAGS].data=&reg_flags;
	DynRegs[G_FLAGS].flags=DYNFLG_LOAD|DYNFLG_SAVE;

	DynRegs[G_NEWESP].data=&extra_regs.newesp;
	DynRegs[G_NEWESP].flags=0;

	DynRegs[G_EIP].data=&reg_eip;
	DynRegs[G_EIP].flags=DYNFLG_LOAD|DYNFLG_SAVE;

	DynRegs[G_EA].data=&extra_regs.ea;
	DynRegs[G_EA].flags=0;
	DynRegs[G_STACK].data=&extra_regs.stack;
	DynRegs[G_STACK].flags=0;
	DynRegs[G_CYCLES].data=&CPU_Cycles;
	DynRegs[G_CYCLES].flags=DYNFLG_LOAD|DYNFLG_SAVE;
	DynRegs[G_TMPB].data=&extra_regs.tmpb;
	DynRegs[G_TMPB].flags=DYNFLG_HAS8|DYNFLG_HAS16;
	DynRegs[G_TMPW].data=&extra_regs.tmpd;
	DynRegs[G_TMPW].flags=DYNFLG_HAS16;
	DynRegs[G_SHIFT].data=&extra_regs.shift;
	DynRegs[G_SHIFT].flags=DYNFLG_HAS8|DYNFLG_HAS16;
	DynRegs[G_EXIT].data=0;
	DynRegs[G_EXIT].flags=DYNFLG_HAS16;
	/* Init the generator */
	gen_init();

#if defined(X86_DYNFPU_DH_ENABLED)
	/* Init the fpu state */
	dyn_dh_fpu.dh_fpu_enabled=true;
	dyn_dh_fpu.state_used=false;
	dyn_dh_fpu.cw=0x37f;
	// FINIT
	memset(&dyn_dh_fpu.state, 0, sizeof(dyn_dh_fpu.state));
	dyn_dh_fpu.state.cw = 0x37F;
	dyn_dh_fpu.state.tag = 0xFFFF;
#endif

	return;
}

void CPU_Core_Dyn_X86_Cache_Init(bool enable_cache) {
	/* Initialize code cache and dynamic blocks */
	cache_init(enable_cache);
}

void CPU_Core_Dyn_X86_Cache_Close(void) {
	cache_close();
}

void CPU_Core_Dyn_X86_SetFPUMode(bool dh_fpu) {
#if defined(X86_DYNFPU_DH_ENABLED)
	dyn_dh_fpu.dh_fpu_enabled=dh_fpu;
#endif
}

#endif<|MERGE_RESOLUTION|>--- conflicted
+++ resolved
@@ -248,7 +248,6 @@
 
 #include "core_dyn_x86/decoder.h"
 
-<<<<<<< HEAD
 static void copy_dh_fpu_to_normal (void)
 {
     FPU_SetTag(dyn_dh_fpu.state.tag);
@@ -267,11 +266,8 @@
     FPU_SavePRegs(&dyn_dh_fpu.state.st_reg[0][0]);
 }
 
-Bits CPU_Core_Dyn_X86_Run(void) {
-=======
 Bits CPU_Core_Dyn_X86_Run() noexcept
 {
->>>>>>> 0e791175
 	ZoneScoped;
 	// helper class to auto-save DH_FPU state on function exit
 	class auto_dh_fpu {
