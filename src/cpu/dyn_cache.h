/*
 *  SPDX-License-Identifier: GPL-2.0-or-later
 *
 *  Copyright (C) 2020-2021  The DOSBox Staging Team
 *  Copyright (C) 2002-2021  The DOSBox Team
 *
 *  This program is free software; you can redistribute it and/or modify
 *  it under the terms of the GNU General Public License as published by
 *  the Free Software Foundation; either version 2 of the License, or
 *  (at your option) any later version.
 *
 *  This program is distributed in the hope that it will be useful,
 *  but WITHOUT ANY WARRANTY; without even the implied warranty of
 *  MERCHANTABILITY or FITNESS FOR A PARTICULAR PURPOSE.  See the
 *  GNU General Public License for more details.
 *
 *  You should have received a copy of the GNU General Public License along
 *  with this program; if not, write to the Free Software Foundation, Inc.,
 *  51 Franklin Street, Fifth Floor, Boston, MA 02110-1301, USA.
 */

#include <cassert>
#include <new>

#include "mem_unaligned.h"
#include "paging.h"
#include "types.h"

class CodePageHandler;

// basic cache block representation
class CacheBlock {
public:
	void Clear();

	// link this cache block to another block, index specifies the code
	// path (always zero for unconditional links, 0/1 for conditional ones
	void LinkTo(Bitu index, CacheBlock *toblock)
	{
		assert(toblock);
		link[index].to=toblock;
		link[index].next = toblock->link[index].from; // set target block
		toblock->link[index].from = this; // remember who links me
	}

	struct {
		uint16_t start, end; // where in the page is the original code
		CodePageHandler *handler; // page containing this code
	} page;

	struct {
<<<<<<< HEAD
		uint8_t *start; // where in the cache are we
=======
		const Bit8u * start;			// where in the cache are we
>>>>>>> 46d15674
		Bitu size;
		CacheBlock *next;
		// writemap masking maskpointer/start/length to allow holes in
		// the writemap
		uint8_t *wmapmask;
		uint16_t maskstart;
		uint16_t masklen;
	} cache;

	struct {
		Bitu index;
		CacheBlock *next;
	} hash;

	struct {
		CacheBlock *to; // this block can transfer control to the to-block
		CacheBlock *next;
		CacheBlock *from; // the from-block can transfer control
		                  // to this block
	} link[2];                // maximum two links (conditional jumps)

	CacheBlock *crossblock;
};

static struct {
	struct {
		CacheBlock *first;   // the first cache block in the list
		CacheBlock *active;  // the current cache block
		CacheBlock *free;    // pointer to the free list
		CacheBlock *running; // the last block that was entered for
		                     // execution
	} block;
<<<<<<< HEAD
	uint8_t *pos;                // position in the cache block
	CodePageHandler *free_pages; // pointer to the free list
	CodePageHandler *used_pages; // pointer to the list of used pages
	CodePageHandler *last_page;  // the last used page
=======
	const Bit8u * pos;		// position in the cache block
	CodePageHandlerDynRec * free_pages;		// pointer to the free list
	CodePageHandlerDynRec * used_pages;		// pointer to the list of used pages
	CodePageHandlerDynRec * last_page;		// the last used page
>>>>>>> 46d15674
} cache;

// cache memory pointers, to be malloc'd later
static uint8_t *cache_code_start_ptr = nullptr;
static uint8_t *cache_code = nullptr;
static uint8_t *cache_code_link_blocks = nullptr;

static CacheBlock *cache_blocks = nullptr;
static CacheBlock link_blocks[2]; // default linking (specially marked)

// the CodePageHandler class provides access to the contained
// cache blocks and intercepts writes to the code for special treatment
class CodePageHandler : public PageHandler {
public:
	CodePageHandler() = default;

	CodePageHandler(const CodePageHandler &) = delete; // prevent copying
	CodePageHandler &operator=(const CodePageHandler &) = delete; // prevent assignment

	void SetupAt(Bitu _phys_page,PageHandler * _old_pagehandler) {
		// initialize this codepage handler
		phys_page=_phys_page;
		// save the old pagehandler to provide direct read access to the
		// memory, and to be able to restore it later on
		old_pagehandler=_old_pagehandler;

		// adjust flags
		flags=old_pagehandler->flags|(cpu.code.big ? PFLAG_HASCODE32:PFLAG_HASCODE16);
		flags&=~PFLAG_WRITEABLE;

		active_blocks=0;
		active_count=16;

		// initialize the maps with zero (no cache blocks as well as
		// code present)
		memset(&hash_map,0,sizeof(hash_map));
		memset(&write_map,0,sizeof(write_map));
		if (invalidation_map) {
			delete [] invalidation_map;
			invalidation_map = nullptr;
		}
	}

	// clear out blocks that contain code which has been modified
	bool InvalidateRange(Bitu start, Bitu end)
	{
		Bits index=1+(end>>DYN_HASH_SHIFT);
		bool is_current_block = false; // if the current block is
		                               // modified, it has to be exited
		                               // as soon as possible

		Bit32u ip_point=SegPhys(cs)+reg_eip;
		ip_point=(PAGING_GetPhysicalPage(ip_point)-(phys_page<<12))+(ip_point&0xfff);
		while (index>=0) {
			Bitu map=0;
			// see if there is still some code in the range
			for (Bitu count=start;count<=end;count++) map+=write_map[count];
			if (!map)
				return is_current_block; // no more code, finished

			CacheBlock *block = hash_map[index];
			while (block) {
				CacheBlock *nextblock = block->hash.next;
				// test if this block is in the range
				if (start<=block->page.end && end>=block->page.start) {
					if (ip_point<=block->page.end && ip_point>=block->page.start) is_current_block=true;
					block->Clear(); // clear the block,
					                // decrements the
					                // write_map accordingly
				}
				block=nextblock;
			}
			index--;
		}
		return is_current_block;
	}

	uint8_t *alloc_invalidation_map() const
	{
		constexpr size_t map_size = 4096;
		uint8_t *map = new (std::nothrow) uint8_t[map_size];
		if (GCC_UNLIKELY(!map))
			E_Exit("failed to allocate invalidation_map");
		memset(map, 0, map_size);
		return map;
	}

	// the following functions will clean all cache blocks that are invalid
	// now due to the write

	void writeb(PhysPt addr, Bitu val) override
	{
		if (GCC_UNLIKELY(old_pagehandler->flags&PFLAG_HASROM)) return;
		if (GCC_UNLIKELY((old_pagehandler->flags&PFLAG_READABLE)!=PFLAG_READABLE)) {
			E_Exit("wb:non-readable code page found that is no ROM page");
		}
		addr&=4095;
		if (host_readb(hostmem+addr)==(Bit8u)val) return;
		host_writeb(hostmem+addr,val);
		// see if there's code where we are writing to
		if (!write_map[addr]) {
			if (active_blocks)
				return; // still some blocks in this page
			active_count--;
			if (!active_count)
				Release(); // delay page releasing until
				           // active_count is zero
			return;
		} else if (!invalidation_map) {
			invalidation_map = alloc_invalidation_map();
		}
		invalidation_map[addr]++;
		InvalidateRange(addr,addr);
	}

	void writew(PhysPt addr, Bitu val) override
	{
		if (GCC_UNLIKELY(old_pagehandler->flags&PFLAG_HASROM)) return;
		if (GCC_UNLIKELY((old_pagehandler->flags&PFLAG_READABLE)!=PFLAG_READABLE)) {
			E_Exit("ww:non-readable code page found that is no ROM page");
		}
		addr&=4095;
		if (host_readw(hostmem+addr)==(Bit16u)val) return;
		host_writew(hostmem+addr,val);
		// see if there's code where we are writing to
		if (!read_unaligned_uint16(&write_map[addr])) {
			if (active_blocks)
				return; // still some blocks in this page
			active_count--;
			if (!active_count)
				Release(); // delay page releasing until
				           // active_count is zero
			return;
		} else if (!invalidation_map) {
			invalidation_map = alloc_invalidation_map();
		}
		host_addw(&invalidation_map[addr], 0x0101);
		InvalidateRange(addr,addr+1);
	}

	void writed(PhysPt addr, Bitu val) override
	{
		if (GCC_UNLIKELY(old_pagehandler->flags&PFLAG_HASROM)) return;
		if (GCC_UNLIKELY((old_pagehandler->flags&PFLAG_READABLE)!=PFLAG_READABLE)) {
			E_Exit("wd:non-readable code page found that is no ROM page");
		}
		addr&=4095;
		if (host_readd(hostmem+addr)==(Bit32u)val) return;
		host_writed(hostmem+addr,val);
		// see if there's code where we are writing to
		if (!read_unaligned_uint32(&write_map[addr])) {
			if (active_blocks)
				return; // still some blocks in this page
			active_count--;
			if (!active_count)
				Release(); // delay page releasing until
				           // active_count is zero
			return;
		} else if (!invalidation_map) {
			invalidation_map = alloc_invalidation_map();
		}
		host_addd(&invalidation_map[addr], 0x01010101);
		InvalidateRange(addr,addr+3);
	}

	bool writeb_checked(PhysPt addr, Bitu val) override
	{
		if (GCC_UNLIKELY(old_pagehandler->flags&PFLAG_HASROM)) return false;
		if (GCC_UNLIKELY((old_pagehandler->flags&PFLAG_READABLE)!=PFLAG_READABLE)) {
			E_Exit("cb:non-readable code page found that is no ROM page");
		}
		addr&=4095;
		if (host_readb(hostmem+addr)==(Bit8u)val) return false;
		// see if there's code where we are writing to
		if (!write_map[addr]) {
			if (!active_blocks) {
				// no blocks left in this page, still delay
				// the page releasing a bit
				active_count--;
				if (!active_count) Release();
			}
		} else {
			if (!invalidation_map)
				invalidation_map = alloc_invalidation_map();

			invalidation_map[addr]++;
			if (InvalidateRange(addr,addr)) {
				cpu.exception.which=SMC_CURRENT_BLOCK;
				return true;
			}
		}
		host_writeb(hostmem+addr,val);
		return false;
	}

	bool writew_checked(PhysPt addr, Bitu val) override
	{
		if (GCC_UNLIKELY(old_pagehandler->flags&PFLAG_HASROM)) return false;
		if (GCC_UNLIKELY((old_pagehandler->flags&PFLAG_READABLE)!=PFLAG_READABLE)) {
			E_Exit("cw:non-readable code page found that is no ROM page");
		}
		addr&=4095;
		if (host_readw(hostmem+addr)==(Bit16u)val) return false;
		// see if there's code where we are writing to
		if (!read_unaligned_uint16(&write_map[addr])) {
			if (!active_blocks) {
				// no blocks left in this page, still delay
				// the page releasing a bit
				active_count--;
				if (!active_count) Release();
			}
		} else {
			if (!invalidation_map)
				invalidation_map = alloc_invalidation_map();

			host_addw(&invalidation_map[addr], 0x0101);
			if (InvalidateRange(addr,addr+1)) {
				cpu.exception.which=SMC_CURRENT_BLOCK;
				return true;
			}
		}
		host_writew(hostmem+addr,val);
		return false;
	}

	bool writed_checked(PhysPt addr, Bitu val) override
	{
		if (GCC_UNLIKELY(old_pagehandler->flags&PFLAG_HASROM)) return false;
		if (GCC_UNLIKELY((old_pagehandler->flags&PFLAG_READABLE)!=PFLAG_READABLE)) {
			E_Exit("cd:non-readable code page found that is no ROM page");
		}
		addr&=4095;
		if (host_readd(hostmem+addr)==(Bit32u)val) return false;
		// see if there's code where we are writing to
		if (!read_unaligned_uint32(&write_map[addr])) {
			if (!active_blocks) {
				// no blocks left in this page, still delay
				// the page releasing a bit
				active_count--;
				if (!active_count) Release();
			}
		} else {
			if (!invalidation_map)
				invalidation_map = alloc_invalidation_map();

			host_addd(&invalidation_map[addr], 0x01010101);
			if (InvalidateRange(addr,addr+3)) {
				cpu.exception.which=SMC_CURRENT_BLOCK;
				return true;
			}
		}
		host_writed(hostmem+addr,val);
		return false;
	}

	// add a cache block to this page and note it in the hash map
	void AddCacheBlock(CacheBlock *block)
	{
		Bitu index=1+(block->page.start>>DYN_HASH_SHIFT);
		block->hash.next = hash_map[index]; // link to old block at
		                                    // index from the new block
		block->hash.index=index;
		hash_map[index] = block; // put new block at hash position
		block->page.handler=this;
		active_blocks++;
	}

	// there's a block whose code started in a different page
	void AddCrossBlock(CacheBlock *block)
	{
		block->hash.next=hash_map[0];
		block->hash.index=0;
		hash_map[0]=block;
		block->page.handler=this;
		active_blocks++;
	}

	// remove a cache block
	void DelCacheBlock(CacheBlock *block)
	{
		active_blocks--;
		active_count=16;
		CacheBlock **where = &hash_map[block->hash.index];
		while (*where != block) {
			where = &((*where)->hash.next);
			// Will crash if a block isn't found, which should never
			// happen.
		}
		*where = block->hash.next;

		// remove the cleared block from the write map
		if (GCC_UNLIKELY(block->cache.wmapmask!=NULL)) {
			// first part is not influenced by the mask
			for (Bitu i=block->page.start;i<block->cache.maskstart;i++) {
				if (write_map[i]) write_map[i]--;
			}
			Bitu maskct=0;
			// last part sticks to the writemap mask
			for (Bitu i=block->cache.maskstart;i<=block->page.end;i++,maskct++) {
				if (write_map[i]) {
					// only adjust writemap if it isn't masked
					if ((maskct>=block->cache.masklen) || (!block->cache.wmapmask[maskct])) write_map[i]--;
				}
			}
			free(block->cache.wmapmask);
			block->cache.wmapmask=NULL;
		} else {
			for (Bitu i=block->page.start;i<=block->page.end;i++) {
				if (write_map[i]) write_map[i]--;
			}
		}
	}

	void Release()
	{
		// revert to old handler
		MEM_SetPageHandler(phys_page,1,old_pagehandler);
		PAGING_ClearTLB();

		// remove page from the lists
		if (prev) prev->next=next;
		else cache.used_pages=next;
		if (next) next->prev=prev;
		else cache.last_page=prev;
		next=cache.free_pages;
		cache.free_pages=this;
		prev=0;
	}

	void ClearRelease()
	{
		// clear out all cache blocks in this page
		Bitu count=active_blocks;
		CacheBlock **map=hash_map;
		for (CacheBlock * block=*map;count;count--) {
			while (block==NULL)
				block=*++map;
			CacheBlock * nextblock=block->hash.next;
			block->page.handler=0;			// no need, full clear
			block->Clear();
			block=nextblock;
		}
		Release(); // now can release this page
	}

	CacheBlock *FindCacheBlock(Bitu start)
	{
		CacheBlock *block = hash_map[1 + (start >> DYN_HASH_SHIFT)];
		// see if there's a cache block present at the start address
		while (block) {
			if (block->page.start == start)
				return block; // found
			block=block->hash.next;
		}
		return 0; // none found
	}

	HostPt GetHostReadPt(Bitu phys_page) override
	{
		hostmem = old_pagehandler->GetHostReadPt(phys_page);
		return hostmem;
	}

	HostPt GetHostWritePt(Bitu phys_page) override
	{
		return GetHostReadPt(phys_page);
	}

public:
	// the write map, there are write_map[i] cache blocks that cover
	// the byte at address i
	uint8_t write_map[4096] = {};
	uint8_t *invalidation_map = nullptr;

	CodePageHandler *prev = nullptr;
	CodePageHandler *next = nullptr;

private:
	PageHandler *old_pagehandler = nullptr;

	// hash map to quickly find the cache blocks in this page
	CacheBlock *hash_map[1 + DYN_PAGE_HASH] = {};

	Bitu active_blocks = 0; // the number of cache blocks in this page
	Bitu active_count = 0;  // delaying parameter to not immediately release
	                        // a page
	HostPt hostmem = nullptr;
	Bitu phys_page = 0;
};

static inline void cache_add_unused_block(CacheBlock *block)
{
	// block has become unused, add it to the freelist
	block->cache.next = cache.block.free;
	cache.block.free = block;
}

static CacheBlock *cache_getblock()
{
	// get a free cache block and advance the free pointer
	CacheBlock *ret = cache.block.free;
	if (!ret)
		E_Exit("Ran out of CacheBlocks");
	cache.block.free=ret->cache.next;
	ret->cache.next=0;
	return ret;
}

void CacheBlock::Clear()
{
	Bitu ind;
	// check if this is not a cross page block
	if (hash.index) for (ind=0;ind<2;ind++) {
		CacheBlock * fromlink=link[ind].from;
		link[ind].from=0;
		while (fromlink) {
			CacheBlock * nextlink=fromlink->link[ind].next;
			// clear the next-link and let the block point to the
			// standard linkcode
			fromlink->link[ind].next=0;
			fromlink->link[ind].to=&link_blocks[ind];

			fromlink=nextlink;
		}
		if (link[ind].to!=&link_blocks[ind]) {
			// not linked to the standard linkcode, find the block
			// that links to this block
			CacheBlock **wherelink = &link[ind].to->link[ind].from;
			while (*wherelink != this && *wherelink) {
				wherelink = &(*wherelink)->link[ind].next;
			}
			// now remove the link
			if (*wherelink)
				*wherelink = (*wherelink)->link[ind].next;
			else
				LOG(LOG_CPU, LOG_ERROR)("Cache anomaly. please investigate");
		}
	} else {
		cache_add_unused_block(this);
	}
	if (crossblock) {
		// clear out the crossblock (in the page before) as well
		crossblock->crossblock=0;
		crossblock->Clear();
		crossblock=0;
	}
	if (page.handler) {
		// clear out the code page handler
		page.handler->DelCacheBlock(this);
		page.handler=0;
	}
	if (cache.wmapmask){
		free(cache.wmapmask);
		cache.wmapmask=NULL;
	}
}

static CacheBlock *cache_openblock()
{
	CacheBlock *block = cache.block.active;
	// check for enough space in this block
	Bitu size=block->cache.size;
	CacheBlock *nextblock = block->cache.next;
	if (block->page.handler)
		block->Clear();
	// block size must be at least CACHE_MAXSIZE
	while (size<CACHE_MAXSIZE) {
		if (!nextblock)
			goto skipresize;
		// merge blocks
		size+=nextblock->cache.size;
		CacheBlock *tempblock = nextblock->cache.next;
		if (nextblock->page.handler)
			nextblock->Clear();
		// block is free now
		cache_add_unused_block(nextblock);
		nextblock=tempblock;
	}
skipresize:
	// adjust parameters and open this block
	block->cache.size=size;
	block->cache.next=nextblock;
	cache.pos=block->cache.start;
	return block;
}

static void cache_closeblock()
{
	CacheBlock *block = cache.block.active;
	// links point to the default linking code
	block->link[0].to=&link_blocks[0];
	block->link[1].to=&link_blocks[1];
	block->link[0].from=0;
	block->link[1].from=0;
	block->link[0].next=0;
	block->link[1].next=0;
	// close the block with correct alignment
	Bitu written = (Bitu)(cache.pos - block->cache.start);
	if (written>block->cache.size) {
		if (!block->cache.next) {
			if (written > block->cache.size + CACHE_MAXSIZE)
				E_Exit("CacheBlock overrun 1 %" PRIuPTR,
				       written - block->cache.size);
		} else {
			E_Exit("CacheBlock overrun 2 written %" PRIuPTR " size %" PRIuPTR,
			       written, block->cache.size);
		}
	} else {
		Bitu new_size;
		Bitu left=block->cache.size-written;
		// smaller than cache align then don't bother to resize
		if (left>CACHE_ALIGN) {
			new_size=((written-1)|(CACHE_ALIGN-1))+1;
			CacheBlock *newblock = cache_getblock();
			// align block now to CACHE_ALIGN
			newblock->cache.start=block->cache.start+new_size;
			newblock->cache.size=block->cache.size-new_size;
			newblock->cache.next=block->cache.next;
			block->cache.next=newblock;
			block->cache.size=new_size;
		}
	}
	// advance the active block pointer
#if (C_DYNAMIC_X86)
	const bool cache_is_full = !block->cache.next;
#elif (C_DYNREC)
	const uint8_t *limit = (cache_code_start_ptr + CACHE_TOTAL - CACHE_MAXSIZE);
	const bool cache_is_full = (!block->cache.next ||
	                            (block->cache.next->cache.start > limit));
#endif
	if (cache_is_full) {
		// DEBUG_LOG_MSG("Cache full; restarting");
		cache.block.active=cache.block.first;
	} else {
		cache.block.active=block->cache.next;
	}
}

// place an 8bit value into the cache
<<<<<<< HEAD

static INLINE void cache_addb(uint8_t val, uint8_t *pos)
{
	*pos = val;
}

static inline void cache_addb(uint8_t val)
{
	cache_addb(val, cache.pos);
	cache.pos += sizeof(uint8_t);
}

// place a 16bit value into the cache

static INLINE void cache_addw(uint16_t val, uint8_t *pos)
{
	write_unaligned_uint16(pos, val);
}

static inline void cache_addw(uint16_t val)
{
	cache_addw(val, cache.pos);
	cache.pos += sizeof(uint16_t);
}

// place a 32bit value into the cache

static INLINE void cache_addd(uint32_t val, uint8_t *pos)
{
	write_unaligned_uint32(pos, val);
}

static inline void cache_addd(uint32_t val)
{
	cache_addd(val, cache.pos);
	cache.pos += sizeof(uint32_t);
}

// place a 64bit value into the cache
=======
static INLINE void cache_addb(Bit8u val,const Bit8u *pos) {
	*(Bit8u*)pos = val;
}
static INLINE void cache_addb(Bit8u val) {
	const Bit8u *pos=cache.pos+1;
	cache_addb(val,cache.pos);
	cache.pos=pos;
}

// place a 16bit value into the cache
static INLINE void cache_addw(Bit16u val,const Bit8u *pos) {
	*(Bit16u*)pos=val;
}
static INLINE void cache_addw(Bit16u val) {
	const Bit8u *pos=cache.pos+2;
	cache_addw(val,cache.pos);
	cache.pos=pos;
}

// place a 32bit value into the cache
static INLINE void cache_addd(Bit32u val,const Bit8u *pos) {
	*(Bit32u*)pos=val;
}
static INLINE void cache_addd(Bit32u val) {
	const Bit8u *pos=cache.pos+4;
	cache_addd(val,cache.pos);
	cache.pos=pos;
}

// place a 64bit value into the cache
static INLINE void cache_addq(Bit64u val,const Bit8u *pos) {
	*(Bit64u*)pos=val;
}
static INLINE void cache_addq(Bit64u val) {
	const Bit8u *pos=cache.pos+8;
	cache_addq(val,cache.pos);
	cache.pos=pos;
}
>>>>>>> 46d15674

static INLINE void cache_addq(uint64_t val, uint8_t *pos)
{
	write_unaligned_uint64(pos, val);
}

static inline void cache_addq(uint64_t val)
{
	cache_addq(val, cache.pos);
	cache.pos += sizeof(uint64_t);
}

#if (C_DYNAMIC_X86)
static void gen_return(BlockReturn retcode);
#elif (C_DYNREC)
static void dyn_return(BlockReturn retcode, bool ret_exception);
static void dyn_run_code();
static void cache_block_before_close();
static void cache_block_closing(uint8_t *block_start, Bitu block_size);
#endif

/* Define temporary pagesize so the MPROTECT case and the regular case share as much code as possible */
#if defined(HAVE_MPROTECT)
#define PAGESIZE_TEMP PAGESIZE
#else
#define PAGESIZE_TEMP 4096
#endif

static bool cache_initialized = false;

static void cache_init(bool enable) {
	Bits i;
	if (enable) {
		// see if cache is already initialized
		if (cache_initialized) return;
		cache_initialized = true;
		if (cache_blocks == NULL) {
			// allocate the cache blocks memory
			cache_blocks = (CacheBlock *)malloc(CACHE_BLOCKS * sizeof(CacheBlock));
			if (!cache_blocks)
				E_Exit("Allocating cache_blocks has failed");
			memset(cache_blocks, 0, sizeof(CacheBlock) * CACHE_BLOCKS);
			cache.block.free=&cache_blocks[0];
			// initialize the cache blocks
			for (i=0;i<CACHE_BLOCKS-1;i++) {
				cache_blocks[i].link[0].to = (CacheBlock *)1;
				cache_blocks[i].link[1].to = (CacheBlock *)1;
				cache_blocks[i].cache.next = &cache_blocks[i + 1];
			}
		}
		if (cache_code_start_ptr==NULL) {
			// allocate the code cache memory
#if defined (WIN32)
			cache_code_start_ptr=(Bit8u*)VirtualAlloc(0,CACHE_TOTAL+CACHE_MAXSIZE+PAGESIZE_TEMP-1+PAGESIZE_TEMP,
				MEM_COMMIT,PAGE_EXECUTE_READWRITE);
			if (!cache_code_start_ptr)
				cache_code_start_ptr=(Bit8u*)malloc(CACHE_TOTAL+CACHE_MAXSIZE+PAGESIZE_TEMP-1+PAGESIZE_TEMP);
#else
			cache_code_start_ptr=(Bit8u*)malloc(CACHE_TOTAL+CACHE_MAXSIZE+PAGESIZE_TEMP-1+PAGESIZE_TEMP);
#endif
			if (!cache_code_start_ptr)
				E_Exit("Allocating dynamic core cache memory failed");

			// align the cache at a page boundary
			cache_code = (Bit8u *)(((Bitu)cache_code_start_ptr +
			                        PAGESIZE_TEMP - 1) &
			                       ~(PAGESIZE_TEMP - 1)); // Bitu is
			                                              // same size
			                                              // as a
			                                              // pointer.

			cache_code_link_blocks=cache_code;
			cache_code=cache_code+PAGESIZE_TEMP;

#if defined(HAVE_MPROTECT)
			if(mprotect(cache_code_link_blocks,CACHE_TOTAL+CACHE_MAXSIZE+PAGESIZE_TEMP,PROT_WRITE|PROT_READ|PROT_EXEC))
				LOG_MSG("Setting execute permission on the code cache has failed");
#endif
			CacheBlock *block = cache_getblock();
			cache.block.first=block;
			cache.block.active=block;
			block->cache.start=&cache_code[0];
			block->cache.size=CACHE_TOTAL;
			block->cache.next = 0; // last block in the list
		}
		// setup the default blocks for block linkage returns
		cache.pos=&cache_code_link_blocks[0];
		link_blocks[0].cache.start=cache.pos;
		// link code that returns with a special return code
		dyn_return(BR_Link1,false);
		cache.pos=&cache_code_link_blocks[32];
		link_blocks[1].cache.start=cache.pos;
		// link code that returns with a special return code
		dyn_return(BR_Link2,false);

#if (C_DYNREC)
		cache.pos=&cache_code_link_blocks[64];
		core_dynrec.runcode=(BlockReturn (*)(const Bit8u*))cache.pos;
//		link_blocks[1].cache.start=cache.pos;
		dyn_run_code();
#endif

		cache.free_pages=0;
		cache.last_page=0;
		cache.used_pages=0;
		// setup the code pages
		for (i=0;i<CACHE_PAGES;i++) {
			CodePageHandler *newpage = new CodePageHandler();
			newpage->next=cache.free_pages;
			cache.free_pages=newpage;
		}
	}
}

static void cache_close(void) {
/*	for (;;) {
		if (cache.used_pages) {
			CodePageHandler * cpage=cache.used_pages;
			CodePageHandler * npage=cache.used_pages->next;
			cpage->ClearRelease();
			delete cpage;
			cache.used_pages=npage;
		} else break;
	}
	if (cache_blocks != NULL) {
		free(cache_blocks);
		cache_blocks = NULL;
	}
	if (cache_code_start_ptr != NULL) {
		### care: under windows VirtualFree() has to be used if
		###       VirtualAlloc was used for memory allocation
		free(cache_code_start_ptr);
		cache_code_start_ptr = NULL;
	}
	cache_code = NULL;
	cache_code_link_blocks = NULL;
	cache_initialized = false; */
}<|MERGE_RESOLUTION|>--- conflicted
+++ resolved
@@ -49,11 +49,14 @@
 	} page;
 
 	struct {
-<<<<<<< HEAD
-		uint8_t *start; // where in the cache are we
-=======
-		const Bit8u * start;			// where in the cache are we
->>>>>>> 46d15674
+		// TODO field start used to be a normal pointer, but upstream
+		// changed it to const pointer in r4424 (perhaps by mistake or
+		// as WIP change). Once transition to W^X will be done, decide
+		// if this should be const pointer or not and remove this comment.
+		//
+		// uint8_t *start; // where in the cache are we
+		const uint8_t *start;  // where in the cache are we
+
 		Bitu size;
 		CacheBlock *next;
 		// writemap masking maskpointer/start/length to allow holes in
@@ -86,17 +89,17 @@
 		CacheBlock *running; // the last block that was entered for
 		                     // execution
 	} block;
-<<<<<<< HEAD
-	uint8_t *pos;                // position in the cache block
+
+	// TODO field pos used to be a normal pointer, but upstream
+	// changed it to const pointer in r4424 (perhaps by mistake or as WIP
+	// change). Once transition to W^X will be done, decide if this
+	// should be const pointer or not and remove this comment.
+	//
+  	//uint8_t *pos;              // position in the cache block
+	const uint8_t *pos;          // position in the cache block
 	CodePageHandler *free_pages; // pointer to the free list
 	CodePageHandler *used_pages; // pointer to the list of used pages
 	CodePageHandler *last_page;  // the last used page
-=======
-	const Bit8u * pos;		// position in the cache block
-	CodePageHandlerDynRec * free_pages;		// pointer to the free list
-	CodePageHandlerDynRec * used_pages;		// pointer to the list of used pages
-	CodePageHandlerDynRec * last_page;		// the last used page
->>>>>>> 46d15674
 } cache;
 
 // cache memory pointers, to be malloc'd later
@@ -635,12 +638,21 @@
 	}
 }
 
+// TODO functions cache_addb, cache_addw, cache_addd, cache_addq definitely
+// should NOT use const pointer pos (because they treat this point as writable
+// destination), but upstream made it a const pointer in r4424 (perhaps by
+// mistake or as WIP change) and relies on silently C-casting the constness
+// away.
+//
+// Replaced silent C-casting with explicit const-casting; when upstream will
+// revert this change bring back the previous version and remove this comment.
+//
+
 // place an 8bit value into the cache
-<<<<<<< HEAD
-
-static INLINE void cache_addb(uint8_t val, uint8_t *pos)
-{
-	*pos = val;
+
+static INLINE void cache_addb(uint8_t val, const uint8_t *pos)
+{
+	*const_cast<uint8_t *>(pos) = val;
 }
 
 static inline void cache_addb(uint8_t val)
@@ -651,9 +663,9 @@
 
 // place a 16bit value into the cache
 
-static INLINE void cache_addw(uint16_t val, uint8_t *pos)
-{
-	write_unaligned_uint16(pos, val);
+static INLINE void cache_addw(uint16_t val, const uint8_t *pos)
+{
+	write_unaligned_uint16(const_cast<uint8_t *>(pos), val);
 }
 
 static inline void cache_addw(uint16_t val)
@@ -664,9 +676,9 @@
 
 // place a 32bit value into the cache
 
-static INLINE void cache_addd(uint32_t val, uint8_t *pos)
-{
-	write_unaligned_uint32(pos, val);
+static INLINE void cache_addd(uint32_t val, const uint8_t *pos)
+{
+	write_unaligned_uint32(const_cast<uint8_t *>(pos), val);
 }
 
 static inline void cache_addd(uint32_t val)
@@ -676,50 +688,10 @@
 }
 
 // place a 64bit value into the cache
-=======
-static INLINE void cache_addb(Bit8u val,const Bit8u *pos) {
-	*(Bit8u*)pos = val;
-}
-static INLINE void cache_addb(Bit8u val) {
-	const Bit8u *pos=cache.pos+1;
-	cache_addb(val,cache.pos);
-	cache.pos=pos;
-}
-
-// place a 16bit value into the cache
-static INLINE void cache_addw(Bit16u val,const Bit8u *pos) {
-	*(Bit16u*)pos=val;
-}
-static INLINE void cache_addw(Bit16u val) {
-	const Bit8u *pos=cache.pos+2;
-	cache_addw(val,cache.pos);
-	cache.pos=pos;
-}
-
-// place a 32bit value into the cache
-static INLINE void cache_addd(Bit32u val,const Bit8u *pos) {
-	*(Bit32u*)pos=val;
-}
-static INLINE void cache_addd(Bit32u val) {
-	const Bit8u *pos=cache.pos+4;
-	cache_addd(val,cache.pos);
-	cache.pos=pos;
-}
-
-// place a 64bit value into the cache
-static INLINE void cache_addq(Bit64u val,const Bit8u *pos) {
-	*(Bit64u*)pos=val;
-}
-static INLINE void cache_addq(Bit64u val) {
-	const Bit8u *pos=cache.pos+8;
-	cache_addq(val,cache.pos);
-	cache.pos=pos;
-}
->>>>>>> 46d15674
-
-static INLINE void cache_addq(uint64_t val, uint8_t *pos)
-{
-	write_unaligned_uint64(pos, val);
+
+static INLINE void cache_addq(uint64_t val, const uint8_t *pos)
+{
+	write_unaligned_uint64(const_cast<uint8_t *>(pos), val);
 }
 
 static inline void cache_addq(uint64_t val)
