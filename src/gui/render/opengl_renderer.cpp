// SPDX-FileCopyrightText:  2025-2025 The DOSBox Staging Team
// SPDX-License-Identifier: GPL-2.0-or-later

#include "opengl_renderer.h"

#if C_OPENGL

#include "gui/private/common.h"
#include "gui/private/shader_manager.h"

#include "capture/capture.h"
#include "dosbox_config.h"
#include "misc/support.h"
#include "misc/video.h"
#include "utils/checks.h"
#include "utils/math_utils.h"

// Glad must be included before SDL
#include "glad/gl.h"

// must be included after dosbox_config.h
#include <SDL.h>
#include <SDL_opengl.h>

CHECK_NARROWING();

// #define DEBUG_OPENGL

// Define to report OpenGL errors
// #define DEBUG_OPENGL_ERROR

#ifdef DEBUG_OPENGL_ERROR
static void maybe_log_opengl_error(const char* message)
{
	GLenum r = glGetError();
	if (r == GL_NO_ERROR) {
		return;
	}

	LOG_ERR("OPENGL: Errors from %s", message);

	do {
		LOG_ERR("OPENGL: %X", r);
	} while ((r = glGetError()) != GL_NO_ERROR);
}
#else
[[maybe_unused]] static void maybe_log_opengl_error(const char*)
{
	return;
}
#endif

// A safe wrapper around that returns the default result on failure
static const char* safe_gl_get_string(const GLenum requested_name,
                                      const char* default_result = "")
{
	// the result points to a static string but can be null
	const auto result = glGetString(requested_name);

	// the default, however, needs to be valid
	assert(default_result);

	return result ? reinterpret_cast<const char*>(result) : default_result;
}

constexpr auto GlslExtension = ".glsl";

OpenGlRenderer::OpenGlRenderer(const int x, const int y, const int width,
                               const int height, uint32_t sdl_window_flags)
{
	window = CreateSdlWindow(x, y, width, height, sdl_window_flags);
	if (!window) {
		const auto msg = format_str("OPENGL: Error creating window");
		LOG_ERR("%s", msg.c_str());
		throw std::runtime_error(msg);
	}

	if (!InitRenderer()) {
		SDL_DestroyWindow(window);

		const auto msg = format_str("OPENGL: Error creating renderer");
		LOG_ERR("%s", msg.c_str());
		throw std::runtime_error(msg);
	}
}

SDL_Window* OpenGlRenderer::CreateSdlWindow(const int x, const int y,
                                            const int width, const int height,
                                            const uint32_t sdl_window_flags)
{
	// TODO Ideally, all of these calls should be checked for failure.

	// Request 24-bits sRGB framebuffer, don't care about depth buffer
	SDL_GL_SetAttribute(SDL_GL_RED_SIZE, 8);
	SDL_GL_SetAttribute(SDL_GL_GREEN_SIZE, 8);
	SDL_GL_SetAttribute(SDL_GL_BLUE_SIZE, 8);
	SDL_GL_SetAttribute(SDL_GL_DEPTH_SIZE, 0);
	SDL_GL_SetAttribute(SDL_GL_DOUBLEBUFFER, 1);

	if (SDL_GL_SetAttribute(SDL_GL_FRAMEBUFFER_SRGB_CAPABLE, 1)) {
		LOG_ERR("OPENGL: Error requesting an sRGB framebuffer: %s",
		        SDL_GetError());
	}

	// Explicitly request an OpenGL 2.1 compatibility context
	SDL_GL_SetAttribute(SDL_GL_CONTEXT_MAJOR_VERSION, 2);
	SDL_GL_SetAttribute(SDL_GL_CONTEXT_MINOR_VERSION, 1);

	SDL_GL_SetAttribute(SDL_GL_CONTEXT_PROFILE_MASK,
	                    SDL_GL_CONTEXT_PROFILE_COMPATIBILITY);

	// Request an OpenGL-ready window
	auto flags = sdl_window_flags;
	flags |= SDL_WINDOW_OPENGL;

	return SDL_CreateWindow(DOSBOX_NAME, x, y, width, height, flags);
}

bool OpenGlRenderer::InitRenderer()
{
	auto new_context = SDL_GL_CreateContext(window);
	if (!new_context) {
		LOG_ERR("SDL: Error creating OpenGL context: %s", SDL_GetError());
		return false;
	}

	context = new_context;

	const auto version = gladLoadGL((GLADloadfunc)SDL_GL_GetProcAddress);

	is_framebuffer_srgb_capable = [&] {
		int gl_framebuffer_srgb_capable = 0;

		if (SDL_GL_GetAttribute(SDL_GL_FRAMEBUFFER_SRGB_CAPABLE,
		                        &gl_framebuffer_srgb_capable)) {

			LOG_WARNING("OPENGL: Error getting the framebuffer's sRGB status: %s",
			            SDL_GetError());
		}

		// TODO GL_ARB_framebuffer_sRGB & GL_EXT_framebuffer_sRGB are
		// OpenGL 3.0 Core Profile features. There will be no need for
		// these checks once we're on core profile 3.3
		//
		return (GLAD_VERSION_MAJOR(version) >= 3 ||
		        // TODO use glad
		        SDL_GL_ExtensionSupported("GL_ARB_framebuffer_sRGB") ||
		        // TODO use glad
		        SDL_GL_ExtensionSupported("GL_EXT_framebuffer_sRGB")) &&
		       (gl_framebuffer_srgb_capable > 0);
	}();

	GLint size = 0;
	glGetIntegerv(GL_MAX_TEXTURE_SIZE, &size);

	max_texture_size_px = size;

	glClearColor(0.0f, 0.0f, 0.0f, 1.0f);

	LOG_INFO("OPENGL: Version: %d.%d, GLSL version: %s, vendor: %s",
	         GLAD_VERSION_MAJOR(version),
	         GLAD_VERSION_MINOR(version),
	         safe_gl_get_string(GL_SHADING_LANGUAGE_VERSION, "unknown"),
	         safe_gl_get_string(GL_VENDOR, "unknown"));

	gfx_flags = GFX_CAN_32 | GFX_CAN_RANDOM;

	return true;
}

OpenGlRenderer::~OpenGlRenderer()
{
	SDL_GL_ResetAttributes();

	if (texture) {
		glDeleteTextures(1, &texture);
		texture = 0;
	}

	for (auto& [_, shader] : shader_cache) {
		glDeleteProgram(shader.program_object);
	}
	shader_cache.clear();

	if (context) {
		SDL_GL_DeleteContext(context);
		context = {};
	}
	if (window) {
		SDL_DestroyWindow(window);
		window = {};
	}
}

SDL_Window* OpenGlRenderer::GetWindow()
{
	return window;
}

uint8_t OpenGlRenderer::GetGfxFlags()
{
	return gfx_flags;
}

DosBox::Rect OpenGlRenderer::GetCanvasSizeInPixels()
{
	SDL_Rect canvas_size_px = {};
#if SDL_VERSION_ATLEAST(2, 26, 0)
	SDL_GetWindowSizeInPixels(window, &canvas_size_px.w, &canvas_size_px.h);
#else
	SDL_GL_GetDrawableSize(window, &canvas_size_px.w, &canvas_size_px.h);
#endif

	const auto r = to_rect(canvas_size_px);
	assert(r.HasPositiveSize());

	return r;
}

void OpenGlRenderer::UpdateViewport(const DosBox::Rect _draw_rect_px)
{
	draw_rect_px = _draw_rect_px;

	glViewport(static_cast<GLsizei>(draw_rect_px.x),
	           static_cast<GLsizei>(draw_rect_px.y),
	           static_cast<GLsizei>(draw_rect_px.w),
	           static_cast<GLsizei>(draw_rect_px.h));
}

bool OpenGlRenderer::UpdateRenderSize(const int new_render_width_px,
                                      const int new_render_height_px)
{
	if (new_render_width_px > max_texture_size_px ||
	    new_render_height_px > max_texture_size_px) {

		LOG_ERR("OPENGL: No support for texture size of %dx%d pixels",
		        new_render_width_px,
		        new_render_height_px);
		return false;
	}

	render_width_px  = new_render_width_px;
	render_height_px = new_render_height_px;

	GLuint new_texture;
	glGenTextures(1, &new_texture);

	if (!new_texture) {
		LOG_ERR("OPENGL: Error generating texture");
		return false;
	}

	glBindTexture(GL_TEXTURE_2D, new_texture);

	// No borders
	glTexParameteri(GL_TEXTURE_2D, GL_TEXTURE_WRAP_S, GL_CLAMP_TO_EDGE);
	glTexParameteri(GL_TEXTURE_2D, GL_TEXTURE_WRAP_T, GL_CLAMP_TO_EDGE);

	const auto& shader_settings = current_shader_preset.settings;

	const int filter_param = [&] {
		switch (shader_settings.texture_filter_mode) {
		case TextureFilterMode::NearestNeighbour: return GL_NEAREST;
		case TextureFilterMode::Bilinear: return GL_LINEAR;
		default: assertm(false, "Invalid TextureFilterMode"); return 0;
		}
	}();

	glTexParameteri(GL_TEXTURE_2D, GL_TEXTURE_MAG_FILTER, filter_param);
	glTexParameteri(GL_TEXTURE_2D, GL_TEXTURE_MIN_FILTER, filter_param);

	if ((shader_settings.use_srgb_framebuffer || shader_settings.use_srgb_texture) &&
	    !is_framebuffer_srgb_capable) {

		LOG_WARNING("OPENGL: sRGB framebuffer not supported");
	}

	// Using GL_SRGB8_ALPHA8 because GL_SRGB8 doesn't work properly
	// with Mesa drivers on certain integrated Intel GPUs
	const auto texture_format = shader_settings.use_srgb_texture &&
	                                            is_framebuffer_srgb_capable
	                                  ? GL_SRGB8_ALPHA8
	                                  : GL_RGB8;

	glTexImage2D(GL_TEXTURE_2D,
	             0,
	             texture_format,
	             render_width_px,
	             render_height_px,
	             0,
	             GL_BGRA_EXT,
	             GL_UNSIGNED_BYTE,
	             nullptr);

	if (shader_settings.use_srgb_framebuffer && is_framebuffer_srgb_capable) {
		glEnable(GL_FRAMEBUFFER_SRGB);
#if 0
			LOG_MSG("OPENGL: Using sRGB framebuffer");
#endif
	} else {
		glDisable(GL_FRAMEBUFFER_SRGB);
	}

	constexpr auto BytesPerPixel = 4;

	// Create the texture
	const auto framebuf_bytes = static_cast<size_t>(render_width_px) *
	                            render_height_px * BytesPerPixel;

	curr_framebuf.resize(framebuf_bytes);
	last_framebuf.resize(framebuf_bytes);

	pitch = render_width_px * BytesPerPixel;

	if (texture) {
		glDeleteTextures(1, &texture);
	}

	texture = new_texture;

	return true;
}

void OpenGlRenderer::StartFrame(uint8_t*& pixels_out, int& pitch_out)
{
	assert(!curr_framebuf.empty());

	pixels_out = curr_framebuf.data();

	if (pixels_out == nullptr) {
		return;
	}

	pitch_out = pitch;
}

void OpenGlRenderer::EndFrame()
{
	assert(!curr_framebuf.empty());
	assert(!last_framebuf.empty());

	// We need to copy the buffers. We can't just swap them because the VGA
	// emulation only writes the changed pixels to the framebuffer in each
	// frame.

	last_framebuf       = curr_framebuf;
	last_framebuf_dirty = true;
}

void OpenGlRenderer::PrepareFrame()
{
	assert(!last_framebuf.empty());

	if (last_framebuf_dirty) {
		glTexSubImage2D(GL_TEXTURE_2D,
		                0,
		                0,
		                0,
		                render_width_px,
		                render_height_px,
		                GL_BGRA_EXT,
		                GL_UNSIGNED_INT_8_8_8_8_REV,
		                last_framebuf.data());

		++frame_count;

		last_framebuf_dirty = false;
	}
}

void OpenGlRenderer::PresentFrame()
{
	glClear(GL_COLOR_BUFFER_BIT);

	UpdateUniforms();

	glDrawArrays(GL_TRIANGLES, 0, 3);

	if (CAPTURE_IsCapturingPostRenderImage()) {
		// glReadPixels() implicitly blocks until all pipelined
		// rendering commands have finished, so we're guaranteed to
		// read the contents of the up-to-date backbuffer here right
		// before the buffer swap.
		//
		GFX_CaptureRenderedImage();
	}

	SDL_GL_SwapWindow(window);
}

void OpenGlRenderer::GetUniformLocations(const ShaderParameters& params)
{
	// Get uniform locations
	uniform.texture_size = glGetUniformLocation(current_shader.program_object,
	                                            "rubyTextureSize");

	uniform.input_size = glGetUniformLocation(current_shader.program_object,
	                                          "rubyInputSize");

	uniform.output_size = glGetUniformLocation(current_shader.program_object,
	                                           "rubyOutputSize");

	uniform.frame_count = glGetUniformLocation(current_shader.program_object,
	                                           "rubyFrameCount");

	for (const auto& [name, value] : params) {
		const auto location = glGetUniformLocation(current_shader.program_object,
		                                           name.c_str());

		if (location == -1) {
			LOG_WARNING("OPENGL: Error retrieving location of uniform '%s'", name.c_str());
		} else {
			uniform.params[name] = location;
		}
	}
}

void OpenGlRenderer::UpdateUniforms() const
{
	glUniform2f(uniform.texture_size,
	            static_cast<GLfloat>(render_width_px),
	            static_cast<GLfloat>(render_height_px));

	glUniform2f(uniform.input_size,
	            static_cast<GLfloat>(render_width_px),
	            static_cast<GLfloat>(render_height_px));

	glUniform2f(uniform.output_size,
	            static_cast<GLfloat>(draw_rect_px.w),
	            static_cast<GLfloat>(draw_rect_px.h));

	glUniform1i(uniform.frame_count, frame_count);

	for (const auto& [uniform_name, value] : current_shader_preset.params) {
		if (uniform.params.contains(uniform_name)) {
			const auto location = uniform.params[uniform_name];
			glUniform1f(location, value);
		} else {
			LOG_WARNING("OPENGL: Unknown uniform name: '%s'",
			            uniform_name.c_str());
		}
	}
}

std::optional<GLuint> OpenGlRenderer::BuildShader(const GLenum type,
                                                  const std::string& source) const
{
	GLuint shader            = 0;
	GLint is_shader_compiled = 0;

	assert(!source.empty());

	const char* shaderSrc      = source.c_str();
	const char* src_strings[2] = {nullptr, nullptr};
	std::string top;

	// Look for "#version" because it has to occur first
	if (const char* ver = strstr(shaderSrc, "#version "); ver) {

		const char* endline = strchr(ver + 9, '\n');
		if (endline) {
			top.assign(shaderSrc, endline - shaderSrc + 1);
			shaderSrc = endline + 1;
		}
	}

	top += (type == GL_VERTEX_SHADER) ? "#define VERTEX 1\n"
	                                  : "#define FRAGMENT 1\n";

	src_strings[0] = top.c_str();
	src_strings[1] = shaderSrc;

	// Create the shader object
	shader = glCreateShader(type);
	if (shader == 0) {
		return {};
	}

	// Load the shader source
	glShaderSource(shader, 2, src_strings, nullptr);

	// Compile the shader
	glCompileShader(shader);

	// Check the compile status
	glGetShaderiv(shader, GL_COMPILE_STATUS, &is_shader_compiled);

	GLint log_length_bytes = 0;
	glGetShaderiv(shader, GL_INFO_LOG_LENGTH, &log_length_bytes);

	// The info log might contain warnings and info messages even if the
	// compilation was successful, so we'll always log it if it's non-empty.
	if (log_length_bytes > 1) {
		std::vector<GLchar> info_log(log_length_bytes);
		glGetShaderInfoLog(shader, log_length_bytes, nullptr, info_log.data());

		if (is_shader_compiled) {
			LOG_WARNING("OPENGL: Shader info log: %s", info_log.data());
		} else {
			LOG_ERR("OPENGL: Error compiling shader: %s",
			        info_log.data());
		}
	}

	if (!is_shader_compiled) {
		glDeleteShader(shader);
		return {};
	}

	return shader;
}

// Build a OpenGL shader program.
//
// Input GLSL source must contain both vertex and fragment stages inside their
// respective preprocessor definitions.
//
// Returns a ready to use OpenGL shader program on success.
//
std::optional<GLuint> OpenGlRenderer::BuildShaderProgram(const std::string& source)
{
	if (source.empty()) {
		LOG_ERR("OPENGL: No shader source present");
		return {};
	}

	const auto maybe_vertex_shader = BuildShader(GL_VERTEX_SHADER, source);
	if (!maybe_vertex_shader) {
		LOG_ERR("OPENGL: Error compiling vertex shader");
		return {};
	}
	const auto vertex_shader = *maybe_vertex_shader;

	const auto maybe_fragment_shader = BuildShader(GL_FRAGMENT_SHADER, source);
	if (!maybe_fragment_shader) {
		LOG_ERR("OPENGL: Error compiling fragment shader");
		glDeleteShader(vertex_shader);
		return {};
	}
	const auto fragment_shader = *maybe_fragment_shader;

	const GLuint shader_program = glCreateProgram();

	if (!shader_program) {
		LOG_ERR("OPENGL: Error creating shader program");
		glDeleteShader(vertex_shader);
		glDeleteShader(fragment_shader);
		return {};
	}

	glAttachShader(shader_program, vertex_shader);
	glAttachShader(shader_program, fragment_shader);

	glLinkProgram(shader_program);

	glDeleteShader(vertex_shader);
	glDeleteShader(fragment_shader);

	// Check the link status
	GLint is_program_linked = GL_FALSE;
	glGetProgramiv(shader_program, GL_LINK_STATUS, &is_program_linked);

	// The info log might contain warnings and info messages even if the
	// linking was successful, so we'll always log it if it's non-empty.
	GLint log_length_bytes = 0;
	glGetProgramiv(shader_program, GL_INFO_LOG_LENGTH, &log_length_bytes);

	if (log_length_bytes > 1) {
		std::vector<GLchar> info_log(static_cast<size_t>(log_length_bytes));

		glGetProgramInfoLog(shader_program,
		                    log_length_bytes,
		                    nullptr,
		                    info_log.data());

		if (is_program_linked) {
			LOG_WARNING("OPENGL: Program info log:\n %s",
			            info_log.data());
		} else {
			LOG_ERR("OPENGL: Error linking shader program:\n %s",
			        info_log.data());
		}
	}

	if (!is_program_linked) {
		glDeleteProgram(shader_program);
		return {};
	}

	// Set vertex data. Vertices are in counter-clockwise order.
	const GLint vertex_attrib_location = glGetAttribLocation(shader_program,
	                                                         "a_position");

	if (vertex_attrib_location == -1) {
		LOG_ERR("OPENGL: Error retrieving vertex position attribute location");
		glDeleteProgram(shader_program);
		return {};
	}

	// Lower left
	vertex_data[0] = -1.0f;
	vertex_data[1] = -1.0f;

	// Lower right
	vertex_data[2] = 3.0f;
	vertex_data[3] = -1.0f;

	// Upper left
	vertex_data[4] = -1.0f;
	vertex_data[5] = 3.0f;

	// Load the vertices' positions
	constexpr GLint NumComponents           = 2; // vec2(x, y)
	constexpr GLenum ComponentDataType      = GL_FLOAT;
	constexpr GLboolean NormalizeFixedPoint = GL_FALSE;
	constexpr GLsizei DataStride            = 0;

	glVertexAttribPointer(static_cast<GLuint>(vertex_attrib_location),
	                      NumComponents,
	                      ComponentDataType,
	                      NormalizeFixedPoint,
	                      DataStride,
	                      vertex_data);

	glEnableVertexAttribArray(static_cast<GLuint>(vertex_attrib_location));

	// Set texture slot
	const GLint texture_uniform = glGetUniformLocation(shader_program,
	                                                   "rubyTexture");

	glUniform1i(texture_uniform, 0);

	return shader_program;
}

<<<<<<< HEAD
bool OpenGlRenderer::SetShader(const std::string& shader_name)
=======
bool OpenGlRenderer::SetShader(const std::string& shader_descriptor)
>>>>>>> b76d923f
{
	// Symbolic shader names never contain the ".glsl" extension (e.g.,
	// `crt-auto`, or `sharp`). But the user might have provided a shader
	// name with the extension already included.

	auto& shader_manager = ShaderManager::GetInstance();
	const auto prev = shader_manager.GetCurrentShaderDescriptor();

<<<<<<< HEAD
	const auto prev_mapped_shader_name = shader_manager.GetCurrentMappedShaderName();
	const auto prev_preset_name = shader_manager.GetCurrentPresetName();

	shader_manager.NotifyShaderNameChanged(shader_name, GlslExtension);

	// The mapped actual shader name might or might not have the ".glsl"
	// extension.
	const auto new_mapped_shader_name = shader_manager.GetCurrentMappedShaderName();
	const auto new_preset_name = shader_manager.GetCurrentPresetName();

	if (prev_mapped_shader_name != new_mapped_shader_name) {
=======
	shader_manager.NotifyShaderChanged(shader_descriptor, GlslExtension);

	const auto curr = shader_manager.GetCurrentShaderDescriptor();

	if (prev.shader_name != curr.shader_name) {
>>>>>>> b76d923f
		if (!SwitchShader(shader_manager.GetCurrentSymbolicShaderName(),
		                  new_mapped_shader_name)) {
			return false;
		}
	}

	if (prev_preset_name != new_preset_name) {
		if (!SwitchShaderPreset(new_mapped_shader_name, new_preset_name)) {
			return false;
		}
	}

	return UpdateRenderSize(render_width_px, render_height_px);
}

bool OpenGlRenderer::ForceReloadCurrentShader()
{
	shader_cache.erase(current_shader.info.name);

	return SwitchShader(current_shader.symbolic_name, current_shader.info.name);
}

bool OpenGlRenderer::MaybeAutoSwitchShader(const DosBox::Rect canvas_size_px,
                                           const VideoMode& video_mode)
{
	// We always expect a valid canvas and DOS video mode
	assert(!canvas_size_px.IsEmpty());
	assert(video_mode.width > 0 && video_mode.height > 0);

	auto& shader_manager = ShaderManager::GetInstance();

	const auto prev_mapped_shader_name = shader_manager.GetCurrentMappedShaderName();
	const auto prev_preset_name = shader_manager.GetCurrentPresetName();

	shader_manager.NotifyRenderParametersChanged(canvas_size_px, video_mode);

	const auto new_mapped_shader_name = shader_manager.GetCurrentMappedShaderName();
	const auto new_preset_name = shader_manager.GetCurrentPresetName();

	// TODO
//	if (prev_mapped_shader_name != new_mapped_shader_name) {
//		if (!SwitchShader(symbolic_shader_name, new_mapped_shader_name)) {
//			return false;
//		}
//	}

	return SwitchShader(current_shader.symbolic_name, new_shader_name);
}

bool OpenGlRenderer::SwitchShader(const std::string& symbolic_name,
                                  const std::string& _mapped_name)
{
	const auto mapped_name = [&] {
		// Add the .glsl extension if it wasn't provided
		auto path = std_fs::path(_mapped_name);
		if (path.extension() != GlslExtension) {
			path += GlslExtension;
		}
		return path.string();
	}();

	const auto maybe_shader = GetOrLoadAndCacheShader(mapped_name);
	if (!maybe_shader) {
		return false;
	}

	current_shader = *maybe_shader;
	current_shader.symbolic_name = symbolic_name;

	glUseProgram(current_shader.program_object);
	GetUniformLocations(current_shader.info.params);

	return true;
}

bool OpenGlRenderer::SwitchShaderPreset(const std::string& mapped_shader_name,
                                        const std::string& preset_name,
										const ShaderPreset& default_preset)
{
	const auto maybe_preset = GetOrLoadAndShaderPreset(mapped_shader_name,
	                                                   preset_name,
	                                                   default_preset);
	if (!maybe_preset) {
		return false;
	}

	current_shader_preset = *maybe_preset;
}

std::optional<OpenGlRenderer::Shader> OpenGlRenderer::GetOrLoadAndShaderPreset(
        const std::string& mapped_shader_name, const std::string& preset_name,
        const ShaderPreset& default_preset)
{
	const auto cache_key = format_str("%s:%s", mapped_shader_name, preset_name);

	if (!shader_preset_cache.contains(cache_key)) {

		const auto maybe_preset = ShaderManager::GetInstance().LoadShaderPreset(
		        mapped_shader_name, preset_name, default_preset);

		if (!maybe_preset) {
			return {};
		}

		shader_cache[cache_key] = *maybe_preset;

#ifdef DEBUG_OPENGL
		LOG_DEBUG("OPENGL: Loaded and cached shader preset '%s'",
		          preset_name.c_str());
#endif

	} else {
#ifdef DEBUG_OPENGL
		LOG_DEBUG("OPENGL: Using cached shader preset '%s'",
		          preset_name.c_str());
#endif
	}

	return shader_cache[key];
}

std::optional<OpenGlRenderer::Shader> OpenGlRenderer::GetOrLoadAndCacheShader(
        const std::string& mapped_name)
{
	if (!shader_cache.contains(mapped_name)) {
		const auto result = ShaderManager::GetInstance().LoadShader(mapped_name);
		if (!result) {
			return {};
		}

		const auto [shader_info, source] = *result;

		const auto maybe_shader_program = BuildShaderProgram(source);

		if (!maybe_shader_program) {
			return {};
		}
		assert(shader_info.name == mapped_name);

		shader_cache[shader_info.name] = {*maybe_shader_program, shader_info};

#ifdef DEBUG_OPENGL
		LOG_DEBUG("OPENGL: Built and cached shader '%s'",
		          mapped_name.c_str());
#endif

	} else {
#ifdef DEBUG_OPENGL
		LOG_DEBUG("OPENGL: Using cached shader '%s'", mapped_name.c_str());
#endif
	}

	return shader_cache[mapped_name];
}

void OpenGlRenderer::SetVsync(const bool is_enabled)
{
	const auto swap_interval = is_enabled ? 1 : 0;

	if (SDL_GL_SetSwapInterval(swap_interval) != 0) {
		// The requested swap_interval is not supported
		LOG_WARNING("OPENGL: Error %s vsync: %s",
		            (is_enabled ? "enabling" : "disabling"),
		            SDL_GetError());
	}
}

ShaderInfo OpenGlRenderer::GetCurrentShaderInfo()
{
	return current_shader.info;
}

std::string OpenGlRenderer::GetCurrentSymbolicShaderName()
{
	return current_shader.symbolic_name;
}

RenderedImage OpenGlRenderer::ReadPixelsPostShader(const DosBox::Rect output_rect_px)
{
	// Create new image
	RenderedImage image = {};

	image.params.width              = iroundf(output_rect_px.w);
	image.params.height             = iroundf(output_rect_px.h);
	image.params.double_width       = false;
	image.params.double_height      = false;
	image.params.pixel_aspect_ratio = {1};
	image.params.pixel_format       = PixelFormat::BGR24_ByteArray;

	image.pitch = image.params.width *
	              (get_bits_per_pixel(image.params.pixel_format) / 8);

	const auto image_size_bytes = check_cast<uint32_t>(image.params.height *
	                                                   image.pitch);

	image.image_data   = new uint8_t[image_size_bytes];
	image.palette_data = nullptr;

	image.is_flipped_vertically = true;

	// Read from backbuffer
	glReadBuffer(GL_BACK);

	// Alignment is 4 by default which works fine when using the
	// GL_BGRA pixel format with glReadPixels(). We need to set it 1
	// to be able to use the GL_BGR format in order to conserve
	// memory. This should not cause any slowdowns whatsoever.
	glPixelStorei(GL_PACK_ALIGNMENT, 1);

	glReadPixels(iroundf(output_rect_px.x),
	             iroundf(output_rect_px.y),
	             image.params.width,
	             image.params.height,
	             GL_BGR,
	             GL_UNSIGNED_BYTE,
	             image.image_data);

	return image;
}

uint32_t OpenGlRenderer::MakePixel(const uint8_t red, const uint8_t green,
                                   const uint8_t blue)
{
	return ((blue << 0) | (green << 8) | (red << 16)) | (255 << 24);
}

#endif // C_OPENGL<|MERGE_RESOLUTION|>--- conflicted
+++ resolved
@@ -633,11 +633,7 @@
 	return shader_program;
 }
 
-<<<<<<< HEAD
-bool OpenGlRenderer::SetShader(const std::string& shader_name)
-=======
 bool OpenGlRenderer::SetShader(const std::string& shader_descriptor)
->>>>>>> b76d923f
 {
 	// Symbolic shader names never contain the ".glsl" extension (e.g.,
 	// `crt-auto`, or `sharp`). But the user might have provided a shader
@@ -646,25 +642,11 @@
 	auto& shader_manager = ShaderManager::GetInstance();
 	const auto prev = shader_manager.GetCurrentShaderDescriptor();
 
-<<<<<<< HEAD
-	const auto prev_mapped_shader_name = shader_manager.GetCurrentMappedShaderName();
-	const auto prev_preset_name = shader_manager.GetCurrentPresetName();
-
-	shader_manager.NotifyShaderNameChanged(shader_name, GlslExtension);
-
-	// The mapped actual shader name might or might not have the ".glsl"
-	// extension.
-	const auto new_mapped_shader_name = shader_manager.GetCurrentMappedShaderName();
-	const auto new_preset_name = shader_manager.GetCurrentPresetName();
-
-	if (prev_mapped_shader_name != new_mapped_shader_name) {
-=======
 	shader_manager.NotifyShaderChanged(shader_descriptor, GlslExtension);
 
 	const auto curr = shader_manager.GetCurrentShaderDescriptor();
 
 	if (prev.shader_name != curr.shader_name) {
->>>>>>> b76d923f
 		if (!SwitchShader(shader_manager.GetCurrentSymbolicShaderName(),
 		                  new_mapped_shader_name)) {
 			return false;
