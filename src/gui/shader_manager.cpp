--- conflicted
+++ resolved
@@ -25,17 +25,6 @@
 
 CHECK_NARROWING();
 
-<<<<<<< HEAD
-void ShaderManager::NotifyShaderNameChanged(const std::string& _shader_name)
-{
-	const auto [shader_name, preset_name] = SplitShaderName(_shader_name);
-
-	// TODO
-	constexpr auto GlslExtension = ".glsl";
-	const auto symbolic_name = MapShaderName(shader_name, GlslExtension);
-
-	if (symbolic_name == SymbolicShaderName::AutoGraphicsStandard) {
-=======
 void ShaderManager::NotifyShaderChanged(const std::string& shader_descriptor)
 {
 	const auto descriptor = ParseShaderDescriptor(shader_descriptor);
@@ -43,39 +32,26 @@
 	const auto shader_name = MapShaderName(descriptor.shader_name);
 
 	if (shader_name == SymbolicShaderName::AutoGraphicsStandard) {
->>>>>>> b76d923f
 		if (current_shader.mode != ShaderMode::AutoGraphicsStandard) {
 			current_shader.mode = ShaderMode::AutoGraphicsStandard;
 			LOG_MSG("RENDER: Using adaptive CRT shader based on the graphics "
 			        "standard of the video mode");
 		}
-<<<<<<< HEAD
-	} else if (symbolic_name == SymbolicShaderName::AutoMachine) {
-=======
 	} else if (shader_name == SymbolicShaderName::AutoMachine) {
->>>>>>> b76d923f
 		if (current_shader.mode != ShaderMode::AutoMachine) {
 			current_shader.mode = ShaderMode::AutoMachine;
 
 			LOG_MSG("RENDER: Using adaptive CRT shader based on the "
 			        "configured graphics adapter");
 		}
-<<<<<<< HEAD
-	} else if (symbolic_name == SymbolicShaderName::AutoArcade) {
-=======
 	} else if (shader_name == SymbolicShaderName::AutoArcade) {
->>>>>>> b76d923f
 		if (current_shader.mode != ShaderMode::AutoArcade) {
 			current_shader.mode = ShaderMode::AutoArcade;
 
 			LOG_MSG("RENDER: Using adaptive arcade monitor emulation "
 			        "CRT shader (normal variant)");
 		}
-<<<<<<< HEAD
-	} else if (symbolic_name == SymbolicShaderName::AutoArcadeSharp) {
-=======
 	} else if (shader_name == SymbolicShaderName::AutoArcadeSharp) {
->>>>>>> b76d923f
 		if (current_shader.mode != ShaderMode::AutoArcadeSharp) {
 			current_shader.mode = ShaderMode::AutoArcadeSharp;
 
@@ -86,13 +62,8 @@
 		current_shader.mode = ShaderMode::Single;
 	}
 
-<<<<<<< HEAD
-	current_shader.symbolic_name = symbolic_name;
-	current_shader.preset_name   = preset_name;
-=======
 	current_shader.descriptor_string = shader_descriptor;
 	current_shader.descriptor = {shader_name, descriptor.shader_preset};
->>>>>>> b76d923f
 
 	MaybeAutoSwitchShader();
 }
@@ -154,17 +125,9 @@
 }
 
 std::optional<std::pair<ShaderInfo, std::string>> ShaderManager::LoadShader(
-<<<<<<< HEAD
-        const std::string& _mapped_name)
-{
-	auto mapped_name = _mapped_name;
-
-	auto maybe_source = FindShaderAndReadSource(mapped_name);
-=======
         const std::string& shader_name)
 {
 	auto maybe_source = FindShaderAndReadSource(shader_name);
->>>>>>> b76d923f
 	if (!maybe_source) {
 		// List all the existing shaders for the user
 		// TODO convert to notification
@@ -178,11 +141,7 @@
 	}
 
 	const auto source = *maybe_source;
-<<<<<<< HEAD
-	const auto default_preset = ParseDefaultShaderPreset(mapped_name, source);
-=======
 	const auto default_preset = ParseDefaultShaderPreset(shader_name, source);
->>>>>>> b76d923f
 
 	const bool is_adaptive = [&] {
 		if (current_shader.mode == ShaderMode::Single) {
@@ -191,35 +150,16 @@
 		} else {
 			// This will turn off vertical integer scaling for the
 			// 'sharp' shader in 'integer_scaling = auto' mode
-<<<<<<< HEAD
-			return (mapped_name != MappedShaderName::Sharp);
+			return (shader_name != ShaderName::Sharp);
 		}
 	}();
 
-	const ShaderInfo shader_info = {mapped_name, default_preset, is_adaptive};
-=======
-			return (shader_name != ShaderName::Sharp);
-		}
-	}();
-
 	const ShaderInfo shader_info = {shader_name, default_preset, is_adaptive};
->>>>>>> b76d923f
 
 	return std::pair{shader_info, source};
 }
 
 std::optional<ShaderPreset> ShaderManager::LoadShaderPreset(
-<<<<<<< HEAD
-        const std::string& mapped_shader_name, const std::string& preset_name,
-        const ShaderPreset& default_preset) const
-{
-	assert(!mapped_shader_name.empty());
-	assert(!preset_name.empty());
-
-	const auto path = get_resource_path(ShaderPresetsDir,
-	                                    std_fs::path{mapped_shader_name} /
-	                                            preset_name);
-=======
         const std::string& shader_name, const std::string& preset_name,
         const ShaderPreset& default_preset) const
 {
@@ -228,7 +168,6 @@
 
 	const auto path = get_resource_path(ShaderPresetsDir,
 	                                    std_fs::path{shader_name} / preset_name);
->>>>>>> b76d923f
 
 	// TODO get_resource_path() should return optional
 	if (path.empty()) {
@@ -262,12 +201,8 @@
 
 	const auto params = ini.GetSection("parameters");
 	if (params) {
-<<<<<<< HEAD
 		for (auto it = params->begin(); it != params->end(); ++it) {
 			const auto [key, value_str] = *it;
-=======
-		for (const auto& [key, value_str] : params) {
->>>>>>> b76d923f
 			const auto name = key.pItem;
 			SetShaderSetting(name, value_str, preset.settings);
 
@@ -275,26 +210,15 @@
 				LOG_WARNING("RENDER: Invalid shader parameter name: '%s'",
 				            name);
 			} else {
-<<<<<<< HEAD
 				const auto maybe_float = parse_float(value_str);
 				if (!maybe_float) {
-=======
-				const auto value = parse_float(value_str);
-				if (!value) {
->>>>>>> b76d923f
 					LOG_WARNING(
 					        "RENDER: Invalid value for shader parameter '%s' "
 					        "(must be float): '%s'",
 					        name,
-<<<<<<< HEAD
 					        value_str);
 				} else {
 					preset.params[name] = *maybe_float;
-=======
-					        value_str.c_str());
-				} else {
-					shader.params[name] = value;
->>>>>>> b76d923f
 				}
 			}
 		}
@@ -303,11 +227,6 @@
 	return preset;
 }
 
-<<<<<<< HEAD
-std::string ShaderManager::GetCurrentMappedShaderName() const
-{
-	return current_shader.mapped_name;
-=======
 std::string ShaderManager::GetCurrentShaderDescriptorString() const
 {
 	return current_shader.descriptor_string;
@@ -316,7 +235,6 @@
 ShaderDescriptor ShaderManager::GetCurrentShaderDescriptor() const
 {
 	return current_shader.descriptor;
->>>>>>> b76d923f
 }
 
 std::deque<std::string> ShaderManager::GenerateShaderInventoryMessage() const
@@ -336,10 +254,7 @@
 		// TODO Handling the optional extensions should be probably
 		// handled by the render backend once we add more backends with
 		// shader support.
-<<<<<<< HEAD
 		const auto dir = parent / GlShadersDir;
-=======
->>>>>>> b76d923f
 		auto shaders = get_directory_entries(dir, ".glsl", OnlyRegularFiles);
 
 		const auto dir_exists      = std_fs::is_directory(dir, ec);
@@ -391,36 +306,6 @@
 	MSG_Add("DOSBOX_HELP_LIST_GLSHADERS_LIST", "Path '%s' has:");
 }
 
-<<<<<<< HEAD
-std::pair<std::string, std::string> ShaderManager::SplitShaderName(
-        const std::string& shader_name) const
-{
-	const auto parts = split(shader_name, ":");
-
-	const auto shader_name  = parts[0];
-	std::string preset_name = "";
-
-	if (parts.size() > 1) {
-		preset_name = parts[1];
-	}
-	return {shader_name, preset_name};
-}
-
-std::string ShaderManager::MapShaderName(const std::string& symbolic_name,
-                                         const std::string& file_extension) const
-{
-	// Handle empty glshader setting case
-	if (symbolic_name.empty()) {
-		// Fallback to the sharp shader
-		return MappedShaderName::Sharp;
-	}
-
-	// Map shader aliases
-	if (symbolic_name == "sharp") {
-		return MappedShaderName::Sharp;
-
-	} else if (symbolic_name == "bilinear" || symbolic_name == "none") {
-=======
 ShaderDescriptor ShaderManager::ParseShaderDescriptor(const std::string& descriptor) const
 {
 	const auto parts = split(descriptor, ":");
@@ -451,7 +336,6 @@
 		return ShaderName::Sharp;
 
 	} else if (name == "bilinear" || name == "none") {
->>>>>>> b76d923f
 		return "interpolation/bilinear";
 
 	} else if (symbolic_name == "nearest") {
@@ -469,14 +353,6 @@
 	};
 	// clang-format on
 
-<<<<<<< HEAD
-	std_fs::path shader_path = symbolic_name;
-	if (shader_path.extension() == file_extension) {
-		shader_path.replace_extension("");
-	}
-
-=======
->>>>>>> b76d923f
 	const auto legacy_name = shader_path.string();
 
 	const auto it = legacy_name_mappings.find(legacy_name);
@@ -498,12 +374,8 @@
 	return symbolic_name;
 }
 
-<<<<<<< HEAD
-std::optional<std::string> ShaderManager::FindShaderAndReadSource(const std::string& mapped_name)
-=======
 // TODO add extension arg
 std::optional<std::string> ShaderManager::FindShaderAndReadSource(const std::string& shader_name)
->>>>>>> b76d923f
 {
 	auto read_shader = [&](const std_fs::path& path) -> std::optional<std::string> {
 		std::ifstream fshader(path, std::ios_base::binary);
@@ -518,17 +390,10 @@
 	};
 
 	// Start with the provided path...
-<<<<<<< HEAD
-	std::vector<std_fs::path> candidate_paths = {mapped_name};
-
-	// ...and then try from resources
-	const auto resource_shader_path = get_resource_path(GlShadersDir, mapped_name);
-=======
 	std::vector<std_fs::path> candidate_paths = {shader_name};
 
 	// ...and then try from resources
 	const auto resource_shader_path = get_resource_path(GlShadersDir, shader_name);
->>>>>>> b76d923f
 
 	// TODO get_resource_path() should return optional
 	if (!resource_shader_path.empty()) {
@@ -544,12 +409,7 @@
 	return {};
 }
 
-<<<<<<< HEAD
 ShaderPreset ShaderManager::ParseDefaultShaderPreset(const std::string& mapped_name,
-=======
-ShaderPreset ShaderManager::ParseDefaultShaderPreset(const std::string& shader_name,
->>>>>>> b76d923f
-                                                     const std::string& shader_source) const
 {
 	ShaderPreset preset = {};
 
@@ -563,7 +423,6 @@
 
 		while (next != end) {
 			std::smatch match = *next;
-<<<<<<< HEAD
 
 			auto pragma = match[1].str();
 
@@ -574,18 +433,6 @@
 					const auto [param_name,
 					            default_value] = *maybe_result;
 
-=======
-
-			auto pragma = match[1].str();
-
-			if (pragma.starts_with("parameter")) {
-				if (const auto maybe_result = ParseParameterPragma(pragma);
-				    maybe_result) {
-
-					const auto [param_name,
-					            default_value] = *maybe_result;
-
->>>>>>> b76d923f
 					preset.params[param_name] = default_value;
 				} else {
 					LOG_ERR("RENDER: Invalid shader parameter: '%s'",
@@ -674,17 +521,10 @@
 
 void ShaderManager::MaybeAutoSwitchShader()
 {
-<<<<<<< HEAD
-	const auto new_shader = [&]() -> ShaderManager::ShaderAndPreset {
-		switch (current_shader.mode) {
-		case ShaderMode::Single:
-			return {current_shader.symbolic_name, ""};
-=======
 	const auto new_shader_descriptor = [&] > ShaderDescriptor {
 		switch (current_shader.mode) {
 		case ShaderMode::Single:
 			return {current_shader.descriptor.shader_name, ""};
->>>>>>> b76d923f
 
 		case ShaderMode::AutoGraphicsStandard:
 			return FindShaderAutoGraphicsStandard();
@@ -702,19 +542,6 @@
 		}
 	}();
 
-<<<<<<< HEAD
-	if (current_shader.mapped_name == new_shader.mapped_name &&
-	    current_shader.preset_name == new_shader.preset_name) {
-		return;
-	}
-
-	current_shader.mapped_name = new_shader.mapped_name;
-	current_shader.preset_name = new_shader.preset_name;
-
-	if (current_shader.mode == ShaderMode::Single) {
-		LOG_MSG("RENDER: Using shader '%s'",
-		        current_shader.mapped_name.c_str());
-=======
 	if (current_shader.descriptor == new_shader_descriptor) {
 		return;
 	}
@@ -724,14 +551,12 @@
 	if (current_shader.mode == ShaderMode::Single) {
 		LOG_MSG("RENDER: Using shader '%s'",
 		        current_shader.descriptor.shader_name.c_str());
->>>>>>> b76d923f
 	} else {
 		if (video_mode.has_vga_colors) {
 			LOG_MSG("RENDER: EGA mode with custom 18-bit VGA palette "
 			        "detected; auto-switching to VGA shader");
 		}
 		LOG_MSG("RENDER: Auto-switched to shader '%s'",
-<<<<<<< HEAD
 		        current_shader.mapped_name.c_str());
 	}
 }
@@ -796,18 +621,6 @@
 	return {MappedShaderName::Sharp, ""};
 }
 
-ShaderManager::ShaderAndPreset ShaderManager::GetVgaShader() const
-{
-	if (pixels_per_scanline >= 4) {
-		return {MappedShaderName::CrtHyllian, "vga-4k"};
-	}
-	if (pixels_per_scanline >= 3) {
-		return {MappedShaderName::CrtHyllian, "vga-1440p"};
-=======
-		        current_shader.descriptor.shader_name.c_str());
-	}
-}
-
 ShaderDescriptor ShaderManager::GetHerculesShader() const
 {
 	return {ShaderName::CrtHyllian, "hercules"};
@@ -875,7 +688,6 @@
 	}
 	if (pixels_per_scanline >= 3) {
 		return {ShaderName::CrtHyllian, "vga-1440p"};
->>>>>>> b76d923f
 	}
 	if (pixels_per_scanline >= 2) {
 		// Up to 1080/5 = 216-line double-scanned VGA modes can be
@@ -911,17 +723,10 @@
 			return {"crt/vga-1080p", ""};
 		}
 	}
-<<<<<<< HEAD
 	return {MappedShaderName::Sharp, ""};
 }
 
-ShaderManager::ShaderAndPreset ShaderManager::FindShaderAutoGraphicsStandard() const
-=======
-	return {ShaderName::Sharp, ""};
-}
-
 ShaderDescriptor ShaderManager::FindShaderAutoGraphicsStandard() const
->>>>>>> b76d923f
 {
 	if (video_mode.color_depth == ColorDepth::Composite) {
 		return GetCompositeShader();
@@ -949,11 +754,7 @@
 	}
 }
 
-<<<<<<< HEAD
-ShaderManager::ShaderAndPreset ShaderManager::FindShaderAutoMachine() const
-=======
 ShaderDescriptor ShaderManager::FindShaderAutoMachine() const
->>>>>>> b76d923f
 {
 	if (video_mode.color_depth == ColorDepth::Composite) {
 		return GetCompositeShader();
@@ -981,34 +782,6 @@
 	};
 }
 
-<<<<<<< HEAD
-ShaderManager::ShaderAndPreset ShaderManager::FindShaderAutoArcade() const
-{
-	if (pixels_per_scanline_force_single_scan >= 8) {
-		return {MappedShaderName::CrtHyllian, "arcade-4k"};
-	}
-	if (pixels_per_scanline_force_single_scan >= 5) {
-		return {MappedShaderName::CrtHyllian, "arcade-1440p"};
-	}
-	if (pixels_per_scanline_force_single_scan >= 3) {
-		return {MappedShaderName::CrtHyllian, "arcade-1080p"};
-	}
-	return {MappedShaderName::Sharp, ""};
-}
-
-ShaderManager::ShaderAndPreset ShaderManager::FindShaderAutoArcadeSharp() const
-{
-	if (pixels_per_scanline_force_single_scan >= 8) {
-		return {MappedShaderName::CrtHyllian, "arcade-sharp-4k"};
-	}
-	if (pixels_per_scanline_force_single_scan >= 5) {
-		return {MappedShaderName::CrtHyllian, "arcade-sharp-1440p"};
-	}
-	if (pixels_per_scanline_force_single_scan >= 3) {
-		return {MappedShaderName::CrtHyllian, "arcade-sharp-1080p"};
-	}
-	return {MappedShaderName::Sharp, ""};
-=======
 ShaderDescriptor ShaderManager::FindShaderAutoArcade() const
 {
 	if (pixels_per_scanline_force_single_scan >= 8) {
@@ -1035,5 +808,4 @@
 		return {ShaderName::CrtHyllian, "arcade-sharp-1080p"};
 	}
 	return {ShaderName::Sharp, ""};
->>>>>>> b76d923f
 }