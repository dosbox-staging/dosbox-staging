// SPDX-FileCopyrightText:  2023-2025 The DOSBox Staging Team
// SPDX-License-Identifier: GPL-2.0-or-later

#ifndef DOSBOX_SHADER_MANAGER_H
#define DOSBOX_SHADER_MANAGER_H

#include <optional>
#include <string>
#include <unordered_map>
#include <utility>
#include <vector>

#include "gui/private/common.h"

#include "gui/render/render.h"
#include "hardware/video/vga.h"
#include "utils/rect.h"

namespace SymbolicShaderName {

constexpr auto AutoGraphicsStandard = "crt-auto";
constexpr auto AutoMachine          = "crt-auto-machine";
constexpr auto AutoArcade           = "crt-auto-arcade";
constexpr auto AutoArcadeSharp      = "crt-auto-arcade-sharp";
} // namespace SymbolicShaderName

<<<<<<< HEAD
namespace MappedShaderName {

constexpr auto CrtHyllian = "crt/crt-hyllian";
constexpr auto Sharp      = "interpolation/sharp";
} // namespace MappedShaderName
=======
namespace ShaderName {

constexpr auto CrtHyllian = "crt/crt-hyllian";
constexpr auto Sharp      = "interpolation/sharp";
} // namespace ShaderName
>>>>>>> b76d923f

enum class ShaderMode {
	// No shader auto-switching; the 'glshader' setting always contains the
	// name of the shader in use.
	//
	Single,

	// Graphics-standard-based adaptive CRT shader mode.
	// Enabled with the 'crt-auto' magic 'glshader' setting.
	//
	// The most appropriate shader is auto-selected based on the graphic
	// standard of the current video mode and the viewport resolution. E.g.,
	// CGA modes will always use the 'crt/cga-*' shaders, EGA modes the
	// 'crt/ega-*' shaders, and so on, regardless of the machine type. In
	// other words, the choice of the shader is governed by the graphics
	// standard of the current video mode, *not* the emulated video adapter.
	//
	// As most users leave the 'machine' setting at the 'svga_s3' default,
	// this mode gives them single-scanned CRT emulation in CGA and EGA modes,
	// providing a more authentic out-of-the-box experience (authentic as in
	// "how people experienced the game at the time of release", and
	// prioritising the most probable developer intent.)
	//
	// For CGA and EGA modes that reprogram the 18-bit DAC palette on VGA
	// adapters, a double-scanned VGA shader is selected. This is authentic as
	// these games require a VGA adapter, therefore they were designed with
	// double scanning in mind. In other words, no one could have experienced
	// them on single scanning CGA and EGA monitors without special hardware
	// hacks.
	//
	AutoGraphicsStandard,

	// Machine-based adaptive CRT shader mode.
	// Enabled via the 'crt-machine-auto' magic 'glshader' setting.
	//
	// This mode emulates a computer (machine) equipped with the configured
	// video adapter and a matching monitor. The auto-switching picks the most
	// approriate shader variant for the adapter & monitor combo (Hercules,
	// CGA, EGA, (S)VGA, etc.) for a given viewport resolution.
	//
	// E.g., CGA and EGA modes on an emulated VGA adapter type will always use
	// 'crt/vga-*' shaders, on an EGA adapter always the 'crt/ega-*' shaders,
	// and so on.
	//
	AutoMachine,

	// 15 kHz arcade / home computer monitor adaptive CRT shader mode.
	// Enabled via the 'crt-machine-arcade' magic 'glshader' setting.
	//
	// This basically forces single scanning of all double-scanned VGA modes
	// and no pixel doubling in all modes to achieve a somewhat less sharp
	// look with more blending and "rounder" pixels than what you'd get on a
	// typical sharp EGA/VGA PC monitor.
	//
	// This is by no means "authentic", but a lot of fun with certain games,
	// plus it allows you to play DOS ports of Amiga games or other 16-bit
	// home computers with a single-scanned 15 kHz monitor look.
	//
	AutoArcade,

	// A sharper variant of the arcade shader. It's the exact same shader but
	// with pixel doubling enabled.
	AutoArcadeSharp
};

struct ShaderDescriptor {
	std::string shader_name = {};
	std::string preset_name = {};
};

// The default setttings are important; these are the settings we get if the
// shader doesn't override them via custom pragmas.
struct ShaderSettings {
	bool use_srgb_texture     = false;
	bool use_srgb_framebuffer = false;

	bool force_single_scan       = false;
	bool force_no_pixel_doubling = false;

	TextureFilterMode texture_filter_mode = TextureFilterMode::Bilinear;
};

using ShaderParameters = std::unordered_map<std::string, float>;

struct ShaderPreset {
	ShaderSettings settings = {};
	ShaderParameters params = {};
};

struct ShaderInfo {
	// The mapped shader name without the file extension. The name might
	// optionally contain a relative or absolute directory path.
	std::string name = {};

	ShaderPreset default_preset = {};

	bool is_adaptive = false;
};

// Shader manager for loading shader sources, parsing shader metadata, and
// handling shader auto-switching for the adaptive CRT shaders.
//
// Usage:
//
// - Notify the shader manager about changes that could potentially trigger
//   shader switching with the `Notify*` methods.
//
// - Query the name of the new shader shader with `GetCurrentShaderName()`.
//   The caller is responsible for implementing lazy shader switching (only
//   activate the new shader if the current shader has changed).
//
// - Read the shader source code with `LoadShader()`, then compile and
//   activate it in the rendering backend.
//
class ShaderManager {
public:
	static ShaderManager& GetInstance()
	{
		static ShaderManager instance;
		return instance;
	}

	static void AddMessages();

	// Generate a human-readable shader inventory message (one list element
	// per line).
	std::deque<std::string> GenerateShaderInventoryMessage() const;

	std::optional<std::pair<ShaderInfo, std::string>> LoadShader(
	        const std::string& mapped_name);

	std::optional<ShaderPreset> LoadShaderPreset(
	        const std::string& mapped_name, const std::string& preset_name,
	        const ShaderPreset& default_preset) const;

	std::optional<ShaderPreset> LoadShaderPreset(
	        const std::string& shader_name, const std::string& preset_name,
	        const ShaderPreset& default_preset) const;

	/*
	 * Notifies the shader manager that the current shader has been changed
	 * by the user.
	 *
	 * The shader descriptor is in the `SHADER_NAME[:SHADER_PRESET]` format
	 * where `SHADER_NAME` can refer to the filename of an actual shader on
	 * the filesystem, a symbolic alias, or a "meta-shader". Specifying a
	 * SHADER_PRESET (after a colon) is optional (the default preset is used
	 * if it's not provided).
	 *
	 * These are the various use-cases in more detail:
	 *
	 * 1. Referring to an actual shader file in the standard resource lookup
	 *    paths. The .glsl extension can be omitted. A shader preset can be
	 *    optionally specified in the SHADER_NAME:PRESET_NAME format. If the
	 *    preset is not specified, the default preset will be used.
	 * Examples:
	 *
	 *    - interpolation/catmull-rom.glsl
	 *    - interpolation/catmull-rom
	 *    - crt/crt-hyllian
	 *    - crt/crt-hyllian:vga-4k
	 *
	 * 2. Referring to an actual shader file on the filesystem via relative
	 * or absolute paths. The .glsl extension can be omitted. Examples:
	 *
	 *    - ../my-shaders/custom-shader
	 *    - D:\Emulators\DOSBox\shaders\custom-shader.glsl
	 *
	 * 3. Aliased symbolic shader names, e.g.:
	 *
	 *    - bilinear (alias of 'interpolation/bilinear')
	 *    - sharp    (alias of 'interpolation/sharp')
	 *
	 * 4. "Meta-shader" symbolic shader names. Currently, these are the CRT
	 *    shaders that automatically switch presets depending on the machine
	 *    type and the viewport resolution. This is the full list of meta-
	 *    shaders:
	 *
	 *    - crt-auto
	 *    - crt-auto-machine
	 *    - crt-auto-arcade
	 *    - crt-auto-arcade-sharp
	 */
	void NotifyShaderChanged(const std::string& shader_descriptor);

	// TODO
	void NotifyRenderParametersChanged(const DosBox::Rect canvas_size_px,
	                                   const VideoMode& video_mode);

<<<<<<< HEAD
	std::string GetCurrentMappedShaderName() const;

	std::string GetCurrentPresetName() const;
=======
	// TODO needed?
	std::string GetCurrentShaderDescriptorString() const;

	ShaderDescriptor GetCurrentShaderDescriptor() const;
>>>>>>> b76d923f

private:
	ShaderManager()  = default;
	~ShaderManager() = default;

	// prevent copying
	ShaderManager(const ShaderManager&) = delete;
	// prevent assignment
	ShaderManager& operator=(const ShaderManager&) = delete;

<<<<<<< HEAD
	std::pair<std::string, std::string> SplitShaderName(
	        const std::string& shader_name) const;

	std::string MapShaderName(const std::string& symbolic_name,
	                          const std::string& file_extension) const;

	std::optional<std::string> FindShaderAndReadSource(const std::string& mapped_name);

	ShaderPreset ParseDefaultShaderPreset(const std::string& mapped_name,
	                                      const std::string& shader_source) const;

	void SetShaderSetting(const std::string& name, const std::string& value,
	                      ShaderSettings& settings) const;

	std::optional<std::pair<std::string, float>> ParseParameterPragma(
	        const std::string& pragma_value) const;
=======
	ShaderDescriptor ParseShaderDescriptor(const std::string& descriptor) const;

	std::string MapShaderName(const std::string& name) const;

	std::optional<std::string> FindShaderAndReadSource(const std::string& shader_name);

	ShaderPreset ParseDefaultShaderPreset(const std::string& shader_name,
	                                      const std::string& shader_source) const;
>>>>>>> b76d923f

	void SetShaderSetting(const std::string& name, const std::string& value,
	                      ShaderSettings& settings) const;

<<<<<<< HEAD
	struct ShaderAndPreset {
		std::string mapped_name = {};
		std::string preset_name = {};
	};

	ShaderAndPreset FindShaderAutoGraphicsStandard() const;
	ShaderAndPreset FindShaderAutoMachine() const;
	ShaderAndPreset FindShaderAutoArcade() const;
	ShaderAndPreset FindShaderAutoArcadeSharp() const;

	ShaderAndPreset GetHerculesShader() const;
	ShaderAndPreset GetCgaShader() const;
	ShaderAndPreset GetCompositeShader() const;
	ShaderAndPreset GetEgaShader() const;
	ShaderAndPreset GetVgaShader() const;

	struct {
		std::string symbolic_name = {};
		std::string mapped_name   = {};
		std::string preset_name   = {};
=======
	std::optional<std::pair<std::string, float>> ParseParameterPragma(
	        const std::string& pragma_value) const;

	void MaybeAutoSwitchShader();

	ShaderDescriptor FindShaderAutoGraphicsStandard() const;
	ShaderDescriptor FindShaderAutoMachine() const;
	ShaderDescriptor FindShaderAutoArcade() const;
	ShaderDescriptor FindShaderAutoArcadeSharp() const;

	ShaderDescriptor GetHerculesShader() const;
	ShaderDescriptor GetCgaShader() const;
	ShaderDescriptor GetCompositeShader() const;
	ShaderDescriptor GetEgaShader() const;
	ShaderDescriptor GetVgaShader() const;

	struct {
		std::string descriptor_string = {};
		ShaderDescriptor descriptor   = {};
>>>>>>> b76d923f

		ShaderMode mode = ShaderMode::Single;
	} current_shader = {};

	VideoMode video_mode = {};

	int pixels_per_scanline                   = 1;
	int pixels_per_scanline_force_single_scan = 1;
};

#endif // DOSBOX_SHADER_MANAGER_H<|MERGE_RESOLUTION|>--- conflicted
+++ resolved
@@ -24,19 +24,11 @@
 constexpr auto AutoArcadeSharp      = "crt-auto-arcade-sharp";
 } // namespace SymbolicShaderName
 
-<<<<<<< HEAD
-namespace MappedShaderName {
-
-constexpr auto CrtHyllian = "crt/crt-hyllian";
-constexpr auto Sharp      = "interpolation/sharp";
-} // namespace MappedShaderName
-=======
 namespace ShaderName {
 
 constexpr auto CrtHyllian = "crt/crt-hyllian";
 constexpr auto Sharp      = "interpolation/sharp";
 } // namespace ShaderName
->>>>>>> b76d923f
 
 enum class ShaderMode {
 	// No shader auto-switching; the 'glshader' setting always contains the
@@ -226,16 +218,10 @@
 	void NotifyRenderParametersChanged(const DosBox::Rect canvas_size_px,
 	                                   const VideoMode& video_mode);
 
-<<<<<<< HEAD
-	std::string GetCurrentMappedShaderName() const;
-
-	std::string GetCurrentPresetName() const;
-=======
 	// TODO needed?
 	std::string GetCurrentShaderDescriptorString() const;
 
 	ShaderDescriptor GetCurrentShaderDescriptor() const;
->>>>>>> b76d923f
 
 private:
 	ShaderManager()  = default;
@@ -246,59 +232,18 @@
 	// prevent assignment
 	ShaderManager& operator=(const ShaderManager&) = delete;
 
-<<<<<<< HEAD
-	std::pair<std::string, std::string> SplitShaderName(
-	        const std::string& shader_name) const;
-
-	std::string MapShaderName(const std::string& symbolic_name,
-	                          const std::string& file_extension) const;
-
-	std::optional<std::string> FindShaderAndReadSource(const std::string& mapped_name);
-
-	ShaderPreset ParseDefaultShaderPreset(const std::string& mapped_name,
+	ShaderDescriptor ParseShaderDescriptor(const std::string& descriptor) const;
+
+	std::string MapShaderName(const std::string& name) const;
+
+	std::optional<std::string> FindShaderAndReadSource(const std::string& shader_name);
+
+	ShaderPreset ParseDefaultShaderPreset(const std::string& shader_name,
 	                                      const std::string& shader_source) const;
 
 	void SetShaderSetting(const std::string& name, const std::string& value,
 	                      ShaderSettings& settings) const;
 
-	std::optional<std::pair<std::string, float>> ParseParameterPragma(
-	        const std::string& pragma_value) const;
-=======
-	ShaderDescriptor ParseShaderDescriptor(const std::string& descriptor) const;
-
-	std::string MapShaderName(const std::string& name) const;
-
-	std::optional<std::string> FindShaderAndReadSource(const std::string& shader_name);
-
-	ShaderPreset ParseDefaultShaderPreset(const std::string& shader_name,
-	                                      const std::string& shader_source) const;
->>>>>>> b76d923f
-
-	void SetShaderSetting(const std::string& name, const std::string& value,
-	                      ShaderSettings& settings) const;
-
-<<<<<<< HEAD
-	struct ShaderAndPreset {
-		std::string mapped_name = {};
-		std::string preset_name = {};
-	};
-
-	ShaderAndPreset FindShaderAutoGraphicsStandard() const;
-	ShaderAndPreset FindShaderAutoMachine() const;
-	ShaderAndPreset FindShaderAutoArcade() const;
-	ShaderAndPreset FindShaderAutoArcadeSharp() const;
-
-	ShaderAndPreset GetHerculesShader() const;
-	ShaderAndPreset GetCgaShader() const;
-	ShaderAndPreset GetCompositeShader() const;
-	ShaderAndPreset GetEgaShader() const;
-	ShaderAndPreset GetVgaShader() const;
-
-	struct {
-		std::string symbolic_name = {};
-		std::string mapped_name   = {};
-		std::string preset_name   = {};
-=======
 	std::optional<std::pair<std::string, float>> ParseParameterPragma(
 	        const std::string& pragma_value) const;
 
@@ -318,7 +263,6 @@
 	struct {
 		std::string descriptor_string = {};
 		ShaderDescriptor descriptor   = {};
->>>>>>> b76d923f
 
 		ShaderMode mode = ShaderMode::Single;
 	} current_shader = {};
