--- conflicted
+++ resolved
@@ -1297,11 +1297,7 @@
 
 .
 :PROGRAM_CONFIG_SET_SYNTAX
-<<<<<<< HEAD
-Utilizzo: [color=light-green]config [/reset]-set [color=light-cyan][SEZIONE][/reset] [color=white]PROPRIETÀ[/reset][=][color=white]VALORE[/reset]
-=======
-Utilizzo: [color=green]config [reset]-set [color=cyan][SEZIONE][reset] [color=white]PROPRIETÀ[reset][=][color=white]VALORE[reset]
->>>>>>> f5653514
+Utilizzo: [color=light-green]config [reset]-set [color=light-cyan][SEZIONE][reset] [color=white]PROPRIETÀ[reset][=][color=white]VALORE[reset]
 
 .
 :PROGRAM_CONFIG_NOCONFIGFILE
@@ -1598,49 +1594,6 @@
 :PROGRAM_BOOT_CART_NO_CMDS
 Nessun comando della cartuccia PCjr trovato.
 .
-<<<<<<< HEAD
-:PROGRAM_FMPDRV_HELP_LONG
-Carica o disabilita il driver integrato del lettore ReelMagic Full Motion.
-
-Utilizzo:
-  [color=light-green]fmpdrv[reset]    (carica il driver)
-  [color=light-green]fmpdrv[reset] /u (disabilita il driver)
-
-Note:
-  L'impostazione di configurazione "reelmagic = on" permette di caricare il
-  driver all'avvio e impedisce che venga disabilitato.
-
-.
-:PROGRAM_FMPDRV_TITLE
-Driver lettore ReelMagic Full Motion (integrato) %hhu.%hhu
-
-.
-:PROGRAM_FMPDRV_LOADED
-[reset][color=brown]Caricato all'interrupt %xh[reset]
-
-.
-:PROGRAM_FMPDRV_LOAD_FAILED_ALREADY_LOADED
-[reset][color=brown]Già caricato all'interrupt %xh[reset]
-
-.
-:PROGRAM_FMPDRV_LOAD_FAILED_INT_CONFLICT
-[reset][color=light-red]Non caricato: Nessun interrupt disponibile![reset]
-
-.
-:PROGRAM_FMPDRV_UNLOADED
-[reset][color=brown]Driver disabilitato[reset]
-
-.
-:PROGRAM_FMPDRV_UNLOAD_FAILED_NOT_LOADED
-[reset][color=brown]Il driver non è stato caricato[reset]
-
-.
-:PROGRAM_FMPDRV_UNLOAD_FAILED_BLOCKED
-[reset][color=brown]Driver non disabilitato: configurato per rimanere residente[reset]
-
-.
-=======
->>>>>>> f5653514
 :MSCDEX_SUCCESS
 MSCDEX installato.
 
@@ -2119,11 +2072,11 @@
 Visualizza o modifica le impostazioni del mixer audio.
 
 Utilizzo:
-  [color=green]mixer[reset] [color=cyan]CANALE[reset] [color=white]COMANDI[reset] [/noshow]
-  [color=green]mixer[reset] [/listmidi]
-
-Dove:
-  [color=cyan]CANALE[reset]  è il canale audio di cui modificare le impostazioni.
+  [color=light-green]mixer[reset] [color=light-cyan]CANALE[reset] [color=white]COMANDI[reset] [/noshow]
+  [color=light-green]mixer[reset] [/listmidi]
+
+Dove:
+  [color=light-cyan]CANALE[reset]  è il canale audio di cui modificare le impostazioni.
   [color=white]COMANDI[reset] è uno o più dei seguenti comandi:
     Volume:    da [color=white]0[reset] a [color=white]100[reset], o valore in decibel con prefisso [color=white]d[reset] (es. [color=white]d-7.5[reset])
                utilizza [color=white]L:R[reset] per impostare il lato sinistro e destro (es. [color=white]10:20[reset])
@@ -2131,17 +2084,17 @@
     A.Incrociata: da [color=white]x0[reset] a [color=white]x100[reset]   Riverbero: da [color=white]r0[reset] a [color=white]r100[reset]   Coro: da [color=white]c0[reset] a [color=white]c100[reset]
 
 Note:
-  - L'esecuzione di [color=green]mixer[reset] senza un argomento mostra le impostazioni attuali.
+  - L'esecuzione di [color=light-green]mixer[reset] senza un argomento mostra le impostazioni attuali.
   - È possibile modificare le impostazioni di più canali con un unico comando.
   - Se il canale non è specificato, è possibile impostare alimentazione
     incrociata, riverbero o coro a livello globale.
-  - Esegui [color=green]mixer[reset] /listmidi per elencare tutti i dispositivi MIDI disponibili.
+  - Esegui [color=light-green]mixer[reset] /listmidi per elencare tutti i dispositivi MIDI disponibili.
   - L'opzione /noshow applica le modifiche senza mostrare le impostazioni
     del mixer.
 
 Esempi:
-  [color=green]mixer[reset] [color=cyan]cdaudio[reset] [color=white]50[reset] [color=cyan]sb[reset] [color=white]reverse[reset] /noshow
-  [color=green]mixer[reset] [color=white]x30[reset] [color=cyan]fm[reset] [color=white]150 r50 c30[reset] [color=cyan]sb[reset] [color=white]x10[reset]
+  [color=light-green]mixer[reset] [color=light-cyan]cdaudio[reset] [color=white]50[reset] [color=light-cyan]sb[reset] [color=white]reverse[reset] /noshow
+  [color=light-green]mixer[reset] [color=white]x30[reset] [color=light-cyan]fm[reset] [color=white]150 r50 c30[reset] [color=light-cyan]sb[reset] [color=white]x10[reset]
 .
 :SHELL_CMD_MIXER_HEADER_LAYOUT
 %-22s %4.0f:%-4.0f %+6.2f:%-+6.2f  %-10s %10s %9s %9s
@@ -2170,17 +2123,10 @@
   [color=light-green]more[reset] [/c] [/e] [/p] [[reset]/s] [/t[color=white]n[reset]] [+[color=white]nnn[reset]] [color=light-cyan]MODELLO[reset] [[color=light-cyan]MODELLO[reset] ...]
 
 Dove:
-<<<<<<< HEAD
   [color=light-cyan]COMANDO[reset] è il comando di cui visualizzare l'output.
   [color=light-cyan]FILE[reset]    è il nome del file da visualizzare, facoltativamente con un percorso.
-  [color=light-cyan]MODELLO[reset] è un percorso a un singolo file o con caratteri jolly,
-          cioè asterisco (*) e punto di domanda (?).
-=======
-  [color=cyan]COMANDO[reset] è il comando di cui visualizzare l'output.
-  [color=cyan]FILE[reset]    è il nome del file da visualizzare, facoltativamente con un percorso.
-  [color=cyan]MODELLO[reset] è un percorso a un singolo file o con caratteri jolly, cioè
+  [color=light-cyan]MODELLO[reset] è un percorso a un singolo file o con caratteri jolly, cioè
           asterisco (*) e punto di domanda (?).
->>>>>>> f5653514
   /c      cancella lo schermo prima di ogni file.
   /e      modalità estesa, con più tasti di scelta rapida disponibili.
   /p      espande i caratteri di avanzamento modulo / pagina.
@@ -2221,29 +2167,19 @@
 [reset][color=brown]--- dispositivo %s ---[reset]
 .
 :PROGRAM_MORE_PROMPT_SINGLE
-<<<<<<< HEAD
-[reset][color=brown]--- premere SPAZIO o INVIO per mostrare di più ---[reset]
+[reset][color=brown]--- SPAZIO per pagina seguente, INVIO per prossima riga, Q per uscire ---[reset]
 .
 :PROGRAM_MORE_PROMPT_PERCENT
-[reset][color=brown]--- (%d%%) premere SPAZIO o INVIO per mostrare di più ---[reset]
+[reset][color=brown]--- (%d%%) SPAZIO per pagina seguente, INVIO per prossima riga, Q per uscire ---[reset]
 .
 :PROGRAM_MORE_PROMPT_MULTI
-[reset][color=brown]--- premere SPAZIO o INVIO per mostrare di più, N per il file successivo ---[reset]
-=======
-[reset][color=light-yellow]--- SPAZIO per pagina seguente, INVIO per prossima riga, Q per uscire ---[reset]
-.
-:PROGRAM_MORE_PROMPT_PERCENT
-[reset][color=light-yellow]--- (%d%%) SPAZIO per pagina seguente, INVIO per prossima riga, Q per uscire ---[reset]
-.
-:PROGRAM_MORE_PROMPT_MULTI
-[reset][color=light-yellow]--- SPAZIO o INVIO per mostrare di più, N per file successivo, Q per uscire ---[reset]
+[reset][color=brown]--- SPAZIO o INVIO per mostrare di più, N per file successivo, Q per uscire ---[reset]
 .
 :PROGRAM_MORE_PROMPT_SHORT
-[reset][color=light-yellow]--- continua ---[reset]
+[reset][color=brown]--- continua ---[reset]
 .
 :PROGRAM_MORE_PROMPT_SHORT_PERCENT
-[reset][color=light-yellow]--- (%d%%) continua ---[reset]
->>>>>>> f5653514
+[reset][color=brown]--- (%d%%) continua ---[reset]
 .
 :PROGRAM_MORE_PROMPT_LINE
 [reset][color=brown]--- riga %u ---[reset]
@@ -2512,67 +2448,13 @@
 Unità nuovamente scansionata.
 
 .
-<<<<<<< HEAD
-:SHELL_CMD_MIXER_HELP_LONG
-Visualizza o modifica le impostazioni del mixer audio.
-
-Utilizzo:
-  [color=light-green]mixer[reset] [color=light-cyan]CANALE[reset] [color=white]COMANDI[reset] [/noshow]
-  [color=light-green]mixer[reset] [/listmidi]
-
-Dove:
-  [color=light-cyan]CANALE[reset]  è il canale audio di cui modificare le impostazioni.
-  [color=white]COMANDI[reset] è uno o più dei seguenti comandi:
-    Volume:    da [color=white]0[reset] a [color=white]100[reset], o valore in decibel con prefisso [color=white]d[reset] (es. [color=white]d-7.5[reset])
-               utilizza [color=white]L:R[reset] per impostare il lato sinistro e destro (es. [color=white]10:20[reset])
-    Uscita:    [color=white]stereo[reset], [color=white]reverse[reset] (solo per canali stereo)
-    A.Incrociata: da [color=white]x0[reset] a [color=white]x100[reset]   Riverbero: da [color=white]r0[reset] a [color=white]r100[reset]   Coro: da [color=white]c0[reset] a [color=white]c100[reset]
-Note:
-  - L'esecuzione di [color=light-green]mixer[reset] senza un argomento mostra le impostazioni attuali.
-  - È possibile modificare le impostazioni di più canali con un unico comando.
-  - Se il canale non è specificato, è possibile impostare alimentazione
-    incrociata, riverbero o coro a livello globale.
-  - Esegui [color=light-green]mixer[reset] /listmidi per elencare tutti i dispositivi MIDI disponibili.
-  - L'opzione /noshow applica le modifiche senza mostrare le impostazioni
-    del mixer.
-
-Esempi:
-  [color=light-green]mixer[reset] [color=light-cyan]cdaudio[reset] [color=white]50[reset] [color=light-cyan]sb[reset] [color=white]reverse[reset] /noshow
-  [color=light-green]mixer[reset] [color=white]x30[reset] [color=light-cyan]fm[reset] [color=white]150 r50 c30[reset] [color=light-cyan]sb[reset] [color=white]x10[reset]
-.
-:SHELL_CMD_MIXER_HEADER_LAYOUT
-%-22s %4.0f:%-4.0f %+6.2f:%-+6.2f  %-10s %10s %9s %9s
-.
-:SHELL_CMD_MIXER_HEADER_LABELS
-[color=white]Canale       Volume    Volume (dB)   Modalità  A.Incrociata  Riverbero  Coro[reset]
-.
-:SHELL_CMD_MIXER_CHANNEL_OFF
-spento
-.
-:SHELL_CMD_MIXER_CHANNEL_STEREO
-Stereo
-.
-:SHELL_CMD_MIXER_CHANNEL_REVERSE
-Inverso
-.
-:SHELL_CMD_MIXER_CHANNEL_MONO
-Mono
-.
-=======
->>>>>>> f5653514
 :PROGRAM_SERIAL_HELP_LONG
 Gestisce le porte seriali.
 
 Utilizzo:
-<<<<<<< HEAD
   [color=light-green]serial[reset] [color=white][PORTA#][reset]     Elenca tutte le porte o quelle specificate ([color=white]1[reset], [color=white]2[reset], [color=white]3[reset], o [color=white]4[reset])
   [color=light-green]serial[reset] [color=white]PORTA#[reset] [color=light-cyan]DISPOSITIVO[reset] [impostazioni]  Collega il dispositivo alla porta
-					    specificata.
-=======
-  [color=green]serial[reset] [color=white][PORTA#][reset]     Elenca tutte le porte o quelle specificate ([color=white]1[reset], [color=white]2[reset], [color=white]3[reset], o [color=white]4[reset])
-  [color=green]serial[reset] [color=white]PORTA#[reset] [color=cyan]DISPOSITIVO[reset] [impostazioni]  Collega il dispositivo alla porta
                                             specificata.
->>>>>>> f5653514
 Dove:
   [color=light-cyan]DISPOSITIVO[reset] può essere: [color=light-cyan]MODEM[reset], [color=light-cyan]NULLMODEM[reset], [color=light-cyan]MOUSE[reset], [color=light-cyan]DIRECT[reset], [color=light-cyan]DUMMY[reset], o [color=light-cyan]DISABLED[reset]
 
@@ -2726,8 +2608,8 @@
 Carica o disabilita il driver integrato del lettore ReelMagic Full Motion.
 
 Utilizzo:
-  [color=green]fmpdrv[reset]    (carica il driver)
-  [color=green]fmpdrv[reset] /u (disabilita il driver)
+  [color=light-green]fmpdrv[reset]    (carica il driver)
+  [color=light-green]fmpdrv[reset] /u (disabilita il driver)
 
 Note:
   L'impostazione di configurazione "reelmagic = on" permette di caricare il
@@ -2739,27 +2621,27 @@
 
 .
 :PROGRAM_FMPDRV_LOADED
-[reset][color=light-yellow]Caricato all'interrupt %xh[reset]
+[reset][color=brown]Caricato all'interrupt %xh[reset]
 
 .
 :PROGRAM_FMPDRV_LOAD_FAILED_ALREADY_LOADED
-[reset][color=light-yellow]Già caricato all'interrupt %xh[reset]
+[reset][color=brown]Già caricato all'interrupt %xh[reset]
 
 .
 :PROGRAM_FMPDRV_LOAD_FAILED_INT_CONFLICT
-[reset][color=red]Non caricato: Nessun interrupt disponibile![reset]
+[reset][color=light-red]Non caricato: Nessun interrupt disponibile![reset]
 
 .
 :PROGRAM_FMPDRV_UNLOADED
-[reset][color=light-yellow]Driver disabilitato[reset]
+[reset][color=brown]Driver disabilitato[reset]
 
 .
 :PROGRAM_FMPDRV_UNLOAD_FAILED_NOT_LOADED
-[reset][color=light-yellow]Il driver non è stato caricato[reset]
+[reset][color=brown]Il driver non è stato caricato[reset]
 
 .
 :PROGRAM_FMPDRV_UNLOAD_FAILED_BLOCKED
-[reset][color=light-yellow]Driver non disabilitato: configurato per rimanere residente[reset]
+[reset][color=brown]Driver non disabilitato: configurato per rimanere residente[reset]
 
 .
 :AUTOEXEC_BAT_GENERATED
@@ -2850,19 +2732,11 @@
 Note:
   DOSBox Staging avvia automaticamente un interprete di comandi DOS richiamando
   questo comando con l'opzione /init all'avvio, che mostra la schermata di
-<<<<<<< HEAD
-  benvenuto. 
-  Puoi caricare una nuova istanza della shell dei comandi eseguendo [color=light-green]command[reset].
+  benvenuto.
+  Puoi avviare una nuova istanza dell'interprete dei comandi eseguendo [color=light-green]command[reset].
   L'aggiunta dell'opzione /c insieme a un [color=light-cyan]COMANDO[reset] (facoltativamente con
-  parametri), consente di chiudere il programma automaticamente al concludersi
-  dell'esecuzione del comando specificato.
-=======
-  benvenuto.
-  Puoi avviare una nuova istanza dell'interprete dei comandi eseguendo [color=green]command[reset].
-  L'aggiunta dell'opzione /c insieme a un [color=cyan]COMANDO[reset] (facoltativamente con
   parametri), consente di chiudere la nuova istanza automaticamente al
   concludersi dell'esecuzione del comando specificato.
->>>>>>> f5653514
 
 Esempi:
   [color=light-green]command[reset]
@@ -3243,15 +3117,9 @@
   Questo comando non ha parametri.
 
 Note:
-<<<<<<< HEAD
-  Se avvii una shell DOS da un programma, l'esecuzione di [color=light-green]exit[reset] provocherà la
-  chiusura di tale shell e il ritorno al programma.
-  Se nessun programma DOS è in esecuzione, il comando chiuderà DOSBox Staging.
-=======
-  Se avvii un interprete dei comandi DOS da un programma, l'esecuzione di [color=green]exit[reset]
+  Se avvii un interprete dei comandi DOS da un programma, l'esecuzione di [color=light-green]exit[reset]
   provocherà la chiusura dell'interprete dei comandi e il ritorno al programma.
   Se nessun programma DOS è in esecuzione, il comando terminerà DOSBox Staging.
->>>>>>> f5653514
 
 Esempi:
   [color=light-green]exit[reset]
