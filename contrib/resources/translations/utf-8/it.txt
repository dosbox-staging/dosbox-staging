:TITLEBAR_CYCLES_MS
cicli/ms
.
:TITLEBAR_HINT_PAUSED
(PAUSA)
.
:TITLEBAR_HINT_NOMOUSE
modalità senza mouse
.
:TITLEBAR_HINT_CAPTURED_HOTKEY
mouse catturato, %s+F10 per rilasciarlo
.
:TITLEBAR_HINT_CAPTURED_HOTKEY_MIDDLE
mouse catturato, %s+F10 o pulsante centrale del mouse per rilasciarlo
.
:TITLEBAR_HINT_RELEASED_HOTKEY
per catturare il mouse premere %s+F10
.
:TITLEBAR_HINT_RELEASED_HOTKEY_MIDDLE
per catturare il mouse premere %s+F10 o pulsante centrale del mouse
.
:TITLEBAR_HINT_RELEASED_HOTKEY_ANY_BUTTON
per catturare il mouse premere %s+F10 o fare clic su qualsiasi pulsante
.
:TITLEBAR_HINT_SEAMLESS_HOTKEY
mouse senza soluzione di continuità, %s+F10 per catturarlo
.
:TITLEBAR_HINT_SEAMLESS_HOTKEY_MIDDLE
mouse senza soluzione di continuità, %s+F10 o pulsante centrale del mouse per catturarlo
.
:CONFIG_FULLSCREEN
Avvia direttamente a schermo intero.
Digita INTRO e osserva la sezione Tasti Speciali per la lista dei tasti di
scelta rapida per il controllo della finestra.
.
:CONFIG_DISPLAY
Numero dello schermo da utilizzare; Il valore dipende dal sistema operativo
e dalle impostazioni dell'utente.
.
:CONFIG_FULLRESOLUTION
Risoluzione da usare a schermo intero: 'original', 'desktop' o
dimensione fissa (es. 1024x768).
.
:CONFIG_WINDOWRESOLUTION
Imposta le dimensioni della finestra da utilizzare durante l'esecuzione
in modalità finestra:
  default:   Seleziona l'opzione migliore in base al tuo sistema e ad altre
             impostazioni.
  small, medium, large (s, m, l):
             Ridimensiona la finestra in base alla risoluzione del desktop.
  <custom>:  Ridimensiona la finestra in base alle dimensioni indicate
             nel formato WxH. Per esempio: 1024x768.
             Il ridimensionamento non viene eseguito con output=surface.
.
:CONFIG_VIEWPORT_RESOLUTION
Imposta le dimensioni dell'area di visualizzazione all'interno della
finestra/schermo:
  fit:       Adatta l'area di visualizzazione alla finestra/schermo disponibile
             (predefinito).
  <custom>:  Limita l'area di visualizzazione in base alla risoluzione o
             percentuale personalizzata. Specificato in WxH, N%, N.M%.
             Esempi: 960x720 o 50%
.
:CONFIG_WINDOW_POSITION
Imposta la posizione iniziale della finestra durante l'esecuzione in modalità
finestra:
  auto:      Lascia che sia il gestore delle finestre a decidere la posizione.
  <custom>:  Imposta la posizione della finestra nel formato X,Y.
             Per esempio: 250,100
             0,0 è l'angolo in alto a sinistra dello schermo.
.
:CONFIG_WINDOW_DECORATIONS
Abilita le decorazioni delle finestre in modalità finestra.
.
:CONFIG_TRANSPARENCY
Imposta la trasparenza della schermata di DOSBox Staging.
Da 0 (nessuna trasparenza) a 90 (alta trasparenza).
.
:CONFIG_MAX_RESOLUTION
Questa impostazione è stata rinominata in viewport_resolution.
.
:CONFIG_HOST_RATE
Imposta la frequenza di aggiornamento dell'host:
  auto:      Utilizza le frequenze SDI, o VRR quando in modalità schermo intero
             su uno schermo ad alta frequenza di aggiornamento.
  sdi:       Utilizza le frequenze dell'interfaccia del dispositivo seriale
             (SDI), senza ulteriori regolazioni.
  vrr:       Sottrae 3 Hz dalla frequenza riportata (necessario su schermi VRR)
  <custom>:  Specifica una frequenza personalizzata come valore intero o
             decimale maggiore di 23.000.
.
:CONFIG_VSYNC
Sincronizza con la frequenza di aggiornamento dello schermo, se supportato.
Questo può ridurre il tremolio e lo strappo, ma può anche influire sulle
prestazioni.
.
:CONFIG_VSYNC_SKIP
Numero di microsecondi per consentire il blocco del rendering prima di saltare
al fotogramma successivo. Impostando 0, disabiliterà questa funzione.
.
:CONFIG_PRESENTATION_MODE
Seleziona la modalità di presentazione dei fotogrammi:
  auto:  Determina la durata e taglia i fotogrammi in modo intelligente per
         prevenire lo stallo dell'emulazione, in base alla frequenza dei
         fotogrammi host e DOS.
  cfr:   Presenta sempre i fotogrammi DOS ad una frequenza costante.
  vfr:   Presenta sempre i fotogrammi DOS modificati ad una frequenza variabile
.
:CONFIG_OUTPUT
Sistema video da utilizzare per l'output.
.
:CONFIG_TEXTURE_RENDERER
Driver di rendering da utilizzare nella modalità di uscita 'texture'.
Usa 'texture_renderer = auto' per una scelta automatica.
.
:CONFIG_CAPTURE_MOUSE
Spostato nella sezione [mouse].
.
:CONFIG_SENSITIVITY
Spostato nella sezione [mouse].
.
:CONFIG_RAW_MOUSE_INPUT
Spostato nella sezione [mouse].
.
:CONFIG_WAITONERROR
Mantiene la console aperta se si verifica un errore.
.
:CONFIG_PRIORITY
Livelli di priorità da applicare rispettivamente quando la finestra è
in primo piano o inattiva (predefinito 'auto auto').
'auto' lascia che sia il sistema operativo host a gestire la priorità.
.
:CONFIG_MUTE_WHEN_INACTIVE
Disattiva il suono quando la finestra è inattiva.
.
:CONFIG_PAUSE_WHEN_INACTIVE
Mette in pausa l'emulazione quando la finestra è inattiva.
.
:CONFIG_MAPPERFILE
File utilizzato per caricare/salvare le corrispondenze tasto/evento.
Sono inclusi dei file di mappatura preconfigurati nella directory
'resources/mapperfiles'. Possono essere caricati per nome, ad esempio: 
mapperfile = xbox/xenon2.map
Note: il flag della riga di comando -resetmapper elimina solo il file di
      mappatura predefinito.
.
:CONFIG_SCREENSAVER
Usa 'allow' (consenti) o 'block' (blocca) per sovrascrivere la variabile
d'ambiente SDL_VIDEO_ALLOW_SCREENSAVER (che di solito blocca il salva schermo
del sistema operativo mentre l'emulatore è in esecuzione).
.
:CONFIG_LANGUAGE
Seleziona la lingua da utilizzare: de, en, es, fr, it, nl, pl e ru
(predefinito non impostato).
Note: Questa impostazione, se utilizzata, sovrascriverà la variabile 
      d'ambiente 'LANG'. La directory 'resources/translations', inclusa nel
      pacchetto insieme all'eseguibile, contiene questi file.
      Si prega di tenerla insieme all'eseguibile per supportare questa funzione
.
:CONFIG_MACHINE
Tipo di macchina che DOSBox sta cercando di emulare (predefinito 'svga_s3').
.
:CONFIG_CAPTURES
Directory in cui vengono salvate le acquisizioni di audio, video, MIDI
e instantanee dello schermo (predefinito 'capture').
.
:CONFIG_MEMSIZE
Quantità di memoria della macchina emulata in MB (predefinito 16).
Si consiglia di non modificare questo valore per evitare problemi con alcuni
giochi, anche se altri potrebbero richiedere un valore più alto.
Di solito non vi è nessun guadagno in velocità aumentando questo valore.
.
:CONFIG_MCB_FAULT_STRATEGY
Come gestire i blocchi della catena di memoria software corrotti:
  deny:    Chiude (e segnala) quando vengono rilevati errori (predefinito).
  repair:  Ripara (e segnala) gli errori con blocchi di catena adiacenti.
  report:  Segnala solo gli errori.
  allow:   Gli errori non vengono segnalati (comportamento hardware).
L'impostazione predefinita ('deny') è consigliata a meno che un gioco non
abbia errori di corruzione MCB.
.
:CONFIG_VMEMSIZE
Memoria video in MB (1-8) o KB (da 256 a 8192).
'auto' usa il valore predefinito in base all'adattatore video scelto
(predefinito 'auto').
.
:CONFIG_DOS_RATE
Personalizza la frequenza dei fotogrammi della modalità video emulata, in Hz:
  default:   La frequenza è determinata dalla modalità video DOS
             (consigliato; predefinito).
  host:      Abbina la frequenza DOS alla frequenza host (vedi impostazione
             'host_rate').
  <valore>:  Imposta la frequenza su un valore esatto, compreso tra 24.000 e
             1000.000 (Hz).
Si consiglia la frequenza dei fotogrammi predefinita ('default'), altrimenti
provare ed impostare in base al gioco.
.
:CONFIG_VESA_MODES
Controlla la selezione delle modalità VESA 1.2 e 2.0 offerte:
  compatible:  Selezione su misura che massimizza la compatibilità con i giochi
               È consigliato insieme a 4 o 8 MB di memoria video (predefinito).
  halfline:    Supporta la modalità VESA 2.0 a mezza linea a bassa risoluzione
               utilizzata da Extreme Assault. Utilizzare solo se necessario,
               in quanto non è compatibile con S3.
  all:         Offre tutte le modalità per una data dimensione della memoria
               video, tuttavia alcuni giochi potrebbero non utilizzarle
               correttamente (sfarfallio) o potrebbe essere necessaria più
               memoria di sistema (mem = ).
.
:CONFIG_SPEED_MODS
Consenti modifiche note per migliorare le prestazioni (predefinito abilitato).
Attualmente, nessun gioco è noto per esserne influenzato negativamente.
Se trovi un gioco che fallisce quando questa impostazione è abilitata, segnala
il bug nel repository del progetto, in modo tale da poterlo elencare qui.
.
:CONFIG_AUTOEXEC_SECTION
Indica come vengono gestite le sezioni autoexec da più file di configurazione.
  join:       Le combina in un'unica grande sezione 
              (comportamento legacy; predefinito).
  overwrite:  Utilizza l'ultima incontrata, come per le altre impostazioni di
              configurazione.
.
:CONFIG_AUTOMOUNT
Monta le directory 'drives/[c]' come unità all'avvio, dove [c] è una lettera di
unità in formato minuscolo da 'a' a 'y' (predefinito abilitato).
La cartella 'drives' può essere fornita in relazione alla directory corrente o
tramite le risorse integrate.
Inoltre possono essere fornite le impostazioni di montaggio utilizzando
un file [c].conf accanto alla directory dell'unità, con il seguente contenuto:
  [drive]
  type    = dir, overlay, floppy, o cdrom
  label   = etichetta_personalizzata
  path    = percorso di ricerca eseguibili, cioè: path = %%path%%;c:\tools
  override_drive = monta invece la directory su questa unità (predef. vuoto)
  verbose = true o false
.
:CONFIG_STARTUP_VERBOSITY
Determina il livello di verbosità prima di visualizzare il programma
(predefinito 'auto'):
Verbosità   | Schermata di benvenuto | Registro di DOSBox
high        |           sì           |         sì
low         |           no           |         sì
quiet       |           no           |         no
auto        | 'low' se viene fornito un'eseguibile, un batch o una directory,
               (es. dosbox run.bat), altrimenti sarà impostato su 'high'
.
:CONFIG_ALLOW_WRITE_PROTECTED_FILES
Molti giochi aprono tutti i loro file con permessi di scrittura, anche quelli
che non modificheranno mai. Questa impostazione ti consente di proteggere
dalla scrittura quei file pur consentendo al gioco di leggerli.
Un secondo caso d'uso: se stai utilizzando un filesystem copy-on-write 
o di rete, questa impostazione consente di ignorare le operazioni di scrittura.
.
:CONFIG_FRAMESKIP
Prendi in considerazione l'idea di limitare la frequenza dei fotogrammi
utilizzando l'impostazione '[sdl] host_rate'.
.
:CONFIG_ASPECT
Ridimensiona la risoluzione verticale dello schermo per produrre un rapporto
d'aspetto 4:3, corrispondente a quello dei monitor originali per i quali sono
stati progettati la maggior parte dei giochi DOS (predefinito abilitato).
Questa impostazione ha effetto solo sulle modalità video che utilizzano pixel
non quadrati, come 320x200 o 640x400; Le modalità video a pixel quadrati,
come 640x480 e 800x600, verranno visualizzate così come sono.
.
:CONFIG_MONOCHROME_PALETTE
Seleziona la tavolozza predefinita per la visualizzazione monocromatica
(predefinito 'white').
Funziona solo quando si emula 'hercules' o 'cga_mono'.
È possibile scorrere i colori disponibili usando il tasto F11.
.
:CONFIG_CGA_COLORS
Imposta l'interpretazione dei colori CGA RGBI. Interessa tutti i tipi di
macchine in grado di visualizzare CGA o grafica migliore. Preset integrati:
  default:       Tavolozza CGA emulata come negli adattatori VGA (predefinito).
  tandy [BL]:    Emulazione di un monitor Tandy con livello del marrone
                 regolabile. Il livello del marrone può essere fornito come
                 secondo parametro opzionale (0 - rosso, 50 - marrone,
                 100 - giallo scuro; predefinito 50), Es. tandy 100
  tandy-warm:    Emulazione dell'effettiva resa cromatica di un monitor Tandy
                 sconosciuto.
  ibm5153 [C]:   Emulazione dell'effettiva resa cromatica di un monitor
                 IBM 5153 con un esclusivo controllo del contrasto che attenua
                 solo i colori non luminosi. Il contrasto può essere fornito
                 come secondo parametro opzionale (da 0 a 100; predefinito 100)
                 Es. ibm5153 60
  agi-amiga-v1, agi-amiga-v2, agi-amiga-v3:
                 Tavolozze utilizzate dai port Amiga dei giochi AGI Sierra.
  agi-amigaish:  Mix di colori EGA e Amiga usati dall'interprete AGI Sarien.
  scumm-amiga:   Tavolozza utilizzata dai port Amiga dei giochi EGA LucasArts.
  colodore:      Colori ispirati al Commodore 64 basati su tavolozza Colodore.
  colodore-sat:  Tavolozza Colodore con saturazione aumentata del 20%.
  dga16:         Versione moderna della tavolozza CGA, con contrasto ridotto.
È possibile impostare colori personalizzati specificando 16 valori separati
da spazi o virgole, come codici esadecimali a 3 o 6 cifre (es. #f00 o
#ff0000 per rosso), o triplette RGB decimali (es. (255, 0, 255) per magenta).
I 16 colori sono ordinati come segue:
  nero, blu, verde, ciano, rosso, magenta, marrone, grigio-chiaro,
  grigio-scuro, azzurro, verde-chiaro, ciano-chiaro, rosso-chiaro,
  magenta-chiaro, giallo, e bianco.
I loro valori predefiniti, mostrati qui in formato codice esadecimale a 6 cifre
sono rispettivamente:
  #000000 #0000aa #00aa00 #00aaaa #aa0000 #aa00aa #aa5500 #aaaaaa
  #555555 #5555ff #55ff55 #55ffff #ff5555 #ff55ff #ffff55 #ffffff.
.
:CONFIG_SCALER
Gli scaler software sono deprecati a favore delle opzioni con accelerazione
hardware:
 - Se hai utilizzato in passato gli scaler normal2x/3x, imposta invece
   l'opzione 'windowresolution'.
 - Se hai utilizzato in passato uno scaler avanzato, considera invece una
   delle opzioni "glshader".
.
:CONFIG_GLSHADER
Le opzioni incluse sono 'default', 'none', uno shader elencato utilizzando
l'argomento della riga di comando --list-glshaders o un percorso relativo o
assoluto che fa riferimento ad un file. 
In tutti i casi, l'estensione '.glsl' dello shader può essere omessa.
.
:CONFIG_COMPOSITE
Abilita la modalità composita all'avvio (predefinito 'auto'). 
'auto' lascia decidere al programma.
Note: Regola le impostazioni di seguito (es. tonalità) usando gli appositi
      tasti di scelta rapida, quindi leggi le nuove impostazioni dalla
      tua console e inseriscile qui.
.
:CONFIG_ERA
Era della tecnologia composita (predefinito 'auto').
Quando impostato su 'auto', PCjr usa 'new' e CGA/Tandy usa 'old'.
.
:CONFIG_HUE
Aspetto della tavolozza RGB. Ad esempio, regola finché il cielo non diventa blu
.
:CONFIG_SATURATION
Intensità dei colori, da sbiaditi a vividi.
.
:CONFIG_CONTRAST
Rapporto tra l'area scura e quella chiara.
.
:CONFIG_BRIGHTNESS
Luminosità dell'immagine, da scura a chiara.
.
:CONFIG_CONVERGENCE
Convergenza degli elementi del subpixel, da sfocati a nitidi (solo CGA e Tandy)
.
:CONFIG_CORE
Core della CPU usato nell'emulazione (predefinito 'auto'). 
'auto' passerà a 'dynamic' se disponibile e appropriato.
.
:CONFIG_CPUTYPE
Tipo di CPU usata nell'emulazione (predefinito 'auto').
'auto' è la scelta più veloce.
.
:CONFIG_CYCLES
Numero di istruzioni che DOSBox tenta di emulare ogni millisecondo
(predefinito 'auto').
Un valore troppo alto può causare perdite nell'audio e ritardi.
Impostazioni possibili:
  auto:            Prova a indovinare le necessità del gioco. 
                   Di solito funziona, ma può fallire con alcuni giochi.
  fixed <numero>:  Imposta un numero fisso di cicli. Questo è ciò di cui hai
                   bisogno di solito se 'auto' fallisce (es. 'fixed 4000').
  max:             Allocherà tanti cicli quanti il tuo computer è in grado di
                   gestire.
.
:CONFIG_CYCLEUP
Numero di cicli di cui aumentare utilizzando i tasti di scelta rapida
(predefinito 10).
.
:CONFIG_CYCLEDOWN
Numero di cicli di cui diminuire utilizzando i tasti di scelta rapida
(predefinito 20).
Un valore più basso di 100 indica una percentuale.
.
:CONFIG_MOUSE_CAPTURE
Imposta la modalità di cattura dell mouse:
   onclick:      Cattura il mouse quando fai clic con qualsiasi pulsante
                 del mouse all'interno della finestra (predefinito).
   onstart:      Cattura il mouse immediatamente all'avvio. Potrebbe non
                 funzionare correttamente su alcuni sistemi operativi.
   seamless:     Lascia che il mouse si muova liberamente tra la finestra
                 di DOSBox e il resto del desktop; è possibile catturarlo con
                 il pulsante centrale del mouse o l'apposito tasto di scelta
                 rapida. Questa modalità non funziona correttamente con tutti
                 i giochi. Windows 3.1x può essere reso compatibile con un
                 driver del mouse personalizzato
   nomouse:      Nasconde il mouse e impedisce che venga inviato l'input del
                 mouse al gioco.
Per gli schermi tattili, utilizzare la modalità 'seamless'.
.
:CONFIG_MOUSE_MIDDLE_RELEASE
Se abilitato, il pulsante centrale rilascerà il mouse. Se è stata impostata
la modalità 'seamless', esso si occuperà anche di catturarlo 
(predefinito abilitato).
.
:CONFIG_MOUSE_SENSITIVITY
Sensibilità del mouse per gli assi orizzontale e verticale, in percentuale
(predefinito 100,100).
Valori negativi invertono gli assi, zero disabilita il mouse. 
Fornendo un solo valore si imposta la sensibilità per entrambi gli assi.
Questa impostazione può essere regolata durante l'esecuzione del programma
(per ogni interfaccia del mouse) utilizzando lo strumento interno MOUSECTL.COM,
disponibile sull'unità Z.
.
:CONFIG_MOUSE_RAW_INPUT
Abilita questa impostazione per bypassare le impostazioni di sensibilità
e accelerazione del mouse del tuo sistema operativo (predefinito abilitato).
Funziona in modalità schermo intero o quando il mouse viene catturato
in modalità finestra.
.
:CONFIG_DOS_MOUSE_DRIVER
Abilita il driver del mouse DOS integrato (predefinito abilitato).
Note: Disabilitalo se intendi utilizzare il driver MOUSE.COM originale.
      Quando un sistema operativo guest viene avviato, il driver integrato
      viene disabilitato automaticamente.
.
:CONFIG_DOS_MOUSE_IMMEDIATE
Aggiorna immediatamente i contatori di movimento del mouse, senza attendere
l'interrupt (predefinito disabilitato). Può migliorare la giocabilità,
specialmente nei giochi dal ritmo veloce (arcade, FPS, ecc.), poichè per alcuni
incrementa efficacemente la frequenza di polling a 1000 Hz, senza aumentare il
sovraccarico dell'interrupt. Potrebbe causare problemi di compatibilità.
Elenco di giochi incompatibili noti:
  - Ultima Underworld: The Stygian Abyss
  - Ultima Underworld II: Labyrinth of Worlds
Se trovi un altro gioco incompatibile, segnalalo in modo da poter aggiornare
questo elenco.
.
:CONFIG_PS2_MOUSE_MODEL
Modello mouse porta PS/2 AUX:
  standard:      3 pulsanti, mouse PS/2 standard.
  intellimouse:  3 pulsanti + rotellina, Microsoft IntelliMouse.
  explorer:      5 pulsanti + rotellina, Microsoft IntelliMouse Explorer.
  none:          nessun mouse PS/2 emulato.
Predefinito: explorer
.
:CONFIG_COM_MOUSE_MODEL
Modello mouse predefinito porta COM (seriale):
  2button:      2 pulsanti, mouse Microsoft.
  3button:      3 pulsanti, mouse Logitech;
                per lo più compatibile con mouse Microsoft.
  wheel:        3 pulsanti + rotellina;
                per lo più compatibile con mouse Microsoft.
  msm:          3 pulsanti, mouse Mouse Systems;
                NON compatibile con mouse Microsoft.
  2button+msm:  Scelta automatica tra '2button' e 'msm'.
  3button+msm:  Scelta automatica tra '3button' e 'msm'.
  wheel+msm:    Scelta automatica tra 'wheel' e 'msm' (predefinito).
Note: Abilita i mouse della porta COM nella sezione [serial].
.
:CONFIG_NOSOUND
Abilita la modalità silenziosa (predefinito disabilitato).
In questa modalità, il suono è ancora completamente emulato ma non viene
riprodotto da DOSBox.
.
:CONFIG_RATE
Frequenza di campionamento del mixer (predefinito 48000).
.
:CONFIG_BLOCKSIZE
Dimensione blocchi mixer; Valori più grandi potrebbero ridurre l'audio a
singhiozzo, ma anche introdurre ritardi nel suono.
.
:CONFIG_PREBUFFER
Quanti millisecondi di suono rappresentare in cima alla dimensione dei blocchi.
Valori più grandi potrebbero ridurre l'audio a singhiozzo, ma anche introdurre
ritardi nel suono.
.
:CONFIG_NEGOTIATE
Consenti al driver audio di sistema di negoziare (possibilmente) le migliori
impostazioni di frequenza e dimensione dei blocchi.
.
:CONFIG_COMPRESSOR
Abilita il compressore di livellamento automatico sul canale master per evitare
il ritaglio (clipping) dell'uscita audio:
  off:  Disabilita il compressore.
  on:   Abilita il compressore (predefinito).
.
:CONFIG_CROSSFEED
Imposta l'alimentazione incrociata a livello globale su tutti i canali stereo
per l'ascolto in cuffia:
  off:          Alimentazione incrociata disabilitata (predefinito).
  on:           Abilita l'alimentazione incrociata (intensità 40).
  <intensità>:  Imposta l'intensità dell'alimentazione incrociata da 0 a 100,
                dove 0 significa spento (off) e 100 trasforma di fatto
                il contenuto stereo in mono.
Note: È possibile impostare l'alimentazione incrociata per ogni canale tramite
      i comandi del mixer.
.
:CONFIG_REVERB
Abilita l'effetto riverbero a livello globale per aggiungere un senso di
spazializzazione del suono:
  off:     Nessun riverbero (predefinito).
  on:      Abilita riverbero (preset medio).
  tiny:    Simula il suono di un piccolo altoparlante integrato;
           specificamente progettato per sistemi audio di piccole dimensioni
           (PC Speaker, Tandy, PS/1 Audio, e dispositivi DAC LPT).
  small:   Aggiunge un sottile senso di spazializzazione; ottimo per i giochi
           che usano un singolo canale del sintetizzatore (tipicamente OPL)
           sia per la musica che per gli effetti sonori.
  medium:  Preset stanza media che funziona bene con un'ampia varietà di giochi
  large:   Preset salone consigliato per giochi che utilizzano canali separati
           per musica e audio digitale.
  huge:    Variante del preset salone con intensità maggiore; funziona davvero
           bene nei giochi con colonne sonore più suggestive.
Note: È possibile regolare con precisione i livelli di riverbero per ogni
      canale tramite i comandi del mixer.
.
:CONFIG_CHORUS
Abilita l'effetto coro a livello globale per un suono più avvolgente:
  off:     Nessun effetto coro (predefinito).
  on:      Abilita effetto coro (preset normale).
  light:   Effetto coro leggero (particolarmente adatto per la musica
           sintetizzata che presenta molto rumore bianco).
  normal:  Effetto coro normale, funziona bene con un'ampia varietà di giochi.
  strong:  Effetto coro molto evidente.
Note: È possibile regolare con precisione i livelli di coro per ogni canale
      tramite i comandi del mixer.
.
:CONFIG_MIDIDEVICE
Imposta dove vengono inviati i dati MIDI dall'interfaccia MPU-401 emulata
(predefinito 'auto'):
  win32:       Utilizza l'interfaccia di riproduzione MIDI Win32.
  fluidsynth:  Sintetizzatore MIDI FluidSynth integrato (lettore SoundFont).
               Fare riferimento alla sezione [fluidsynth] per una
               configurazione dettagliata.
  mt32:        Sintetizzatore Roland MT-32 integrato.
               Fare riferimento alla sezione [mt32] per una configurazione
               dettagliata.
  auto:        Utilizza uno dei sintetizzatori MIDI incorporati
               (se `midiconfig` è impostato su 'fluidsynth' o 'mt32'), o un
               dispositivo MIDI esterno a DOSBox (qualsiasi altro valore in
               'midiconfig'). Questo potrebbe essere un sintetizzatore software
               o un dispositivo fisico. Questo è il comportamento predefinito.
  none:        Disabilita l'uscita MIDI.
.
:CONFIG_MIDICONFIG
Opzioni di configurazione per l'interfaccia MIDI selezionata
(predefinito non impostato).
Di solito è l'ID o il nome del sintetizzatore MIDI che desideri utilizzare
(trova l'ID/nome con il comando DOS 'MIXER /LISTMIDI').
Note: - Questa opzione non ha effetto quando si utilizzano i sintetizzatori
        intergrati ('mididevice = fluidsynth' o 'mididevice = mt32').
      - Quando si utilizza ALSA, utilizzare il comando Linux 'aconnect -l' per
        elencare le porte MIDI aperte e selezionarne una
        (ad esempio 'midiconfig = 14:0' per il client sequencer 14, porta 0).
      - Se stai usando un vero Roland MT-32 con revisione 0 del PCB, l'hardware
        potrebbe richiedere un ritardo per evitare che il suo buffer si
        sovraccarichi. In tal caso, aggiungi 'delaysysex', ad esempio:
        'midiconfig = 2 delaysysex'.
.
:CONFIG_MPU401
Modalità MPU-401 da emulare (predefinito 'intelligent').
.
:CONFIG_RAW_MIDI_OUTPUT
Abilita l'uscita MIDI senza alcuna elaborazione (predefinito disabilitato).
I driver MIDI di molti giochi non sono completamente conformi allo standard
MIDI, il che rende la modifica delle registrazioni MIDI di questi giochi
altamente soggetta ad errori e problematica nei sequenziatori MIDI, spesso
causando note sospese o mancanti. DOSBox corregge l'output MIDI di tali giochi
per impostazione predefinita. Ciò non comporta alcuna differenza udibile;
influisce solo sulla rappresentazione dei dati MIDI.
Dovresti abilitare 'raw_midi_output' solo se hai davvero bisogno di catturare
una sequenza MIDI (inalterata) da un programma, ad esempio quando si lavora con
applicazioni musicali o quando si esegue il debug per problemi riguardanti
la riproduzione MIDI.
.
:CONFIG_SOUNDFONT
Percorso di un file SoundFont in formato .sf2 (predefinito 'default.sf2').
Puoi utilizzare un percorso relativo o assoluto, o il nome di un file .sf2
all'interno della cartella 'soundfonts' situata nella directory di
configurazione di DOSBox.
Note: La percentuale di ridimensionamento del volume dopo il nome del file è
      stata deprecata. Si prega invece di utilizzare il comando del mixer per
      modificare il volume del canale audio FluidSynth, es.'MIXER FSYNTH 200'.
.
:CONFIG_FSYNTH_CHORUS
Effetto coro: 'auto' (predefinito), 'on', 'off', o valori personalizzati.
Quando si utilizzano valori personalizzati:
  Tutti i parametri devono essere forniti in ordine e separati da uno spazio.
  Essi sono: conteggio-voci livello velocità profondità modulazione-onda, dove:
    - conteggio-voci è un numero intero compreso tra 0 e 99
    - livello è un numero decimale compreso tra 0.0 e 10.0
    - velocità è un numero decimale, misurato in Hz, compreso tra 0.1 e 5.0
    - profondità è un numero decimale compreso tra 0.0 e 21.0
    - modulazione-onda è 'sine' o 'triangle'
  Per esempio: chorus = 3 1.2 0.3 8.0 sine
Note: È possibile disabilitare l'effetto coro di FluidSynth e abilitare invece
      il coro a livello del mixer sul canale FluidSynth, oppure abilitare 
      entrambi gli effetti contemporaneamente. Il modo in cui il suono verrà
      riprodotto dipende dal SoundFont e dalle impostazioni del coro utilizzate
.
:CONFIG_FSYNTH_REVERB
Effetto riverbero: 'auto' (predefinito), 'on', 'off', o valori personalizzati.
Quando si utilizzano valori personalizzati:
  Tutti i parametri devono essere forniti in ordine e separati da uno spazio.
  Essi sono: dimensione-stanza smorzamento ampiezza livello, dove:
    - dimensione-stanza è un numero decimale compreso tra 0.0 e 1.0
    - smorzamento è un numero decimale compreso tra 0.0 e 1.0
    - ampiezza è un numero decimale compreso tra 0.0 e 100.0
    - livello è un numero decimale compreso tra 0.0 e 1.0
  Per esempio: reverb = 0.61 0.23 0.76 0.56
Note: È possibile disabilitare l'effetto riverbero di FluidSynth e abilitare
      invece il riverbero a livello del mixer sul canale FluidSynth, oppure
      abilitare entrambi gli effetti contemporaneamente. Il modo in cui il
      suono verrà riprodotto dipende dal SoundFont e dalle impostazioni di
      riverbero utilizzate.
.
:CONFIG_FSYNTH_FILTER
Filtro per l'uscita audio di FluidSynth:
  off:       Non filtra l'uscita audio (predefinito).
  <custom>:  Definizione di filtri personalizzati; 
             fare riferimento a 'sb_filter' per ulteriori dettagli.
.
:CONFIG_MODEL
Modello di MT-32 da utilizzare: 
  auto:      Sceglie il primo modello disponibile, nell'ordine indicato.
  mt32:      Sceglie il primo modello MT-32 disponibile, nell'ordine indicato.
  cm32l:     Sceglie il primo modello CM-32L disponibile, nell'ordine indicato.
  mt32_old:  Modello MT-32 v1.07.
  mt32_new:  Modello MT-32 v2.04.
.
:CONFIG_ROMDIR
Directory contenente le ROM di uno o più modelli.
Il percorso può essere assoluto o relativo, o lasciato vuoto per utilizzare
la cartella 'mt32-roms' nella directory di configurazione di DOSBox.
Verranno verificate anche altre posizioni di sistema comuni.
All'interno di questa directory, possono essere inclusi i seguenti file ROM:
  - MT32_CONTROL.ROM e MT32_PCM.ROM, per il modello 'mt32'.
  - CM32L_CONTROL.ROM e CM32L_PCM.ROM, per il modello 'cm32l'.
  - ROM MAME MT-32 e CM-32L decompresse, per i modelli suddivisi in base alla
    versione.
.
:CONFIG_MT32_FILTER
Filtro per l'uscita audio Roland MT-32/CM-32L:
  off:       Non filtra l'uscita audio (predefinito).
  <custom>:  Definizione di filtri personalizzati; 
             fare riferimento a 'sb_filter' per ulteriori dettagli.
.
:MT32_NO_SUPPORTED_MODELS
Nessun modello supportato presente.
.
:MT32_ROM_NOT_LOADED
Nessuna ROM è attualmente caricata.
.
:MT32_INVENTORY_TABLE_MISSING_LETTER
-
.
:MT32_INVENTORY_TABLE_AVAILABLE_LETTER
s
.
:MT32_ACTIVE_ROM_LABEL
ROM attiva  : 
.
:MT32_SOURCE_DIR_LABEL
Caricata da : 
.
:CONFIG_SBTYPE
Tipo di Sound Blaster da emulare (predefinito 'sb16').
'gb' è il Game Blaster.
.
:CONFIG_SBBASE
Indirizzo porta IO della scheda Sound Blaster (predefinito 220).
.
:CONFIG_IRQ
Numero IRQ della scheda Sound Blaster (predefinito 7).
.
:CONFIG_DMA
Canale DMA della scheda Sound Blaster (predefinito 1).
.
:CONFIG_HDMA
Canale High DMA della scheda Sound Blaster (predefinito 5).
.
:CONFIG_SBMIXER
Permetti al mixer della scheda Sound Blaster di modificare il mixer di DOSBox
(predefinito abilitato).
.
:CONFIG_SBWARMUP
Silenzia il contenuto DMA iniziale dopo l'accensione della scheda,
in millisecondi (predefinito 100). Questo attenua gli artefatti audio che si
sentono quando si avviano molti giochi compatibili con Sound Blaster.
Riduci questo valore se noti che nella riproduzione iniziale manca l'audio.
.
:CONFIG_OPLRATE
La forma d'onda OPL viene ora campionata alla frequenza di riproduzione
del mixer per evitare il ricampionamento.
.
:CONFIG_OPLMODE
Tipo di emulazione OPL (predefinito 'auto'). 
Se 'auto', la modalità è determinata da 'sbtype'.
Tutte le modalità OPL sono compatibili con AdLib, eccetto per 'cms'.
.
:CONFIG_OPLEMU
Ora è supportata solo l'emulazione OPL "nuked".
.
:CONFIG_SB_FILTER
Tipo di filtro da emulare per l'uscita audio digitale della scheda
Sound Blaster:
  auto:      Utilizza il filtro appropriato determinato da 'sbtype'.
  sb1, sb2, sbpro1, sbpro2, sb16:
             Utilizza il filtro di questo modello di Sound Blaster.
  modern:    Utilizza il sovracampionamento per interpolazione lineare che
             funge da filtro passa basso;
             questo è il comportamento originale di DOSBox (predefinito).
  off:       Non filtra l'uscita audio.
  <custom>:  Utilizza uno o due filtri personalizzati nel seguente formato:
               TIPO ORDINE FREQ
             Dove TIPO può essere 'hpf' (passa alto) o 'lpf' (passa basso),
             ORDINE è l'ordine del filtro da 1 a 16
             (1° ordine = pendenza 6dB/ott, 2° ordine = 12dB/ott, ecc.),
             e FREQ è la frequenza di taglio in Hz. Esempi:
                lpf 2 12000
                hpf 3 120 lfp 1 6500
.
:CONFIG_SB_FILTER_ALWAYS_ON
Forza il filtro della scheda Sound Blaster ad essere sempre attivo
(impedisce ai programmi di disattivare il filtro; predefinito disabilitato).
.
:CONFIG_OPL_FILTER
Tipo di filtro da emulare per l'uscita OPL della scheda Sound Blaster:
  auto:      Utilizza il filtro appropriato determinato da 'sbtype'
             (predefinito).
  sb1, sb2, sbpro1, sbpro2, sb16:
             Utilizza il filtro di questo modello di Sound Blaster.
  off:       Non filtra l'uscita audio.
  <custom>:  Definizione di filtri personalizzati; 
             fare riferimento a 'sb_filter' per ulteriori dettagli.
.
:CONFIG_CMS_FILTER
Filtro per l'uscita audio CMS della scheda Sound Blaster:
  on:        Filtra l'uscita audio (predefinito).
  off:       Non filtra l'uscita audio.
  <custom>:  Definizione di filtri personalizzati; 
             fare riferimento a 'sb_filter' per ulteriori dettagli.
.
:CONFIG_GUS
Abilita l'emulazione della scheda Gravis UltraSound (predefinito disabilitato).
.
:CONFIG_GUSBASE
Indirizzo porta IO della scheda Gravis Ultrasound (predefinito 240).
.
:CONFIG_GUSIRQ
Numero IRQ della scheda Gravis UltraSound (predefinito 5).
.
:CONFIG_GUSDMA
Canale DMA della scheda Gravis UltraSound (predefinito 3).
.
:CONFIG_ULTRADIR
Percorso per la directory UltraSound (predefinito 'C:\ULTRASND'). 
In essa dovrebbe essere presente una directory MIDI con al suo interno
i file di patch per la riproduzione GUS.
I set di patch utilizzati con Timidity dovrebbero funzionare.
.
:CONFIG_GUS_FILTER
Filtro per l'uscita audio della scheda Gravis UltraSound:
  off:       Non filtra l'uscita audio (predefinito).
  <custom>:  Definizione di filtri personalizzati; 
             fare riferimento a 'sb_filter' per ulteriori dettagli.
.
:CONFIG_IMFC
<<<<<<< HEAD
Abilita la scheda IBM Music Feature (predefinito disabilitato).
.
:CONFIG_IMFC_BASE
Indirizzo porta IO della scheda IBM Music Feature (predefinito 2A20).
.
:CONFIG_IMFC_IRQ
Numero IRQ della scheda IBM Music Feature (predefinito 3).
.
:CONFIG_IMFC_FILTER
Filtro per l'uscita audio della scheda IBM Music Feature:
  on:        Filtra l'uscita audio (predefinito).
  off:       Non filtra l'uscita audio.
  <custom>:  Definizione di filtri personalizzati; 
             fare riferimento a 'sb_filter' per ulteriori dettagli.
=======
Enable the IBM Music Feature Card (disabled by default).
.
:CONFIG_IMFC_BASE
The IO base address of the IBM Music Feature Card (2A20 by default).
.
:CONFIG_IMFC_IRQ
The IRQ number of the IBM Music Feature Card (3 by default).
.
:CONFIG_IMFC_FILTER
Filter for the IBM Music Feature Card output:
  on:        Filter the output.
  off:       Don't filter the output (default).
  <custom>:  Custom filter definition; see 'sb_filter' for details.
>>>>>>> 27b10e89
.
:CONFIG_SIDMODEL
Modello di chip da emulare nella scheda Innovation SSI-2001:
  auto:  Utilizza il chip 6581.
  6581:  Il chip originale, noto per il suo suono basso e ricco.
  8580:  Una revisione successiva che corrispondeva più da vicino alla
          specifica SID. 
          Ha corretto il bias DC del 6581 ed è meno incline alla distorsione.
          L'8580 è un'opzione sulle schede di riproduzione, come il DuoSID.
  none:  Disabilita la scheda (predefinito).
.
:CONFIG_SIDCLOCK
Frequenza di clock del chip SID, modificabile tramite ponticello (o jumper)
sulle schede di riproduzione.
  default: 0.895 MHz, secondo la scheda SSI-2001 originale (predefinito).
  c64ntsc: 1.023 MHz, secondo i PC Commodore e DuoSID NTSC.
  c64pal:  0.985 MHz, secondo i PC Commodore e DuoSID PAL.
  hardsid: 1.000 MHz, disponibile sul DuoSID.
.
:CONFIG_SIDPORT
Indirizzo porta IO della scheda Innovation SSI-2001 (predefinito 280).
.
:CONFIG_6581FILTER
Regola l'intensità del filtro del chip 6581 come percentuale da 0 a 100
(predefinito 50). Il filtraggio analogico del SID rendeva ogni chip
fisicamente unico.
.
:CONFIG_8580FILTER
Regola l'intensità del filtro del chip 8580 come percentuale da 0 a 100
(predefinito 50).
.
:CONFIG_INNOVATION_FILTER
Filtro per l'uscita audio della scheda Innovation:
  off:       Non filtra l'uscita audio (predefinito).
  <custom>:  Definizione di filtri personalizzati; 
             fare riferimento a 'sb_filter' per ulteriori dettagli.
.
:CONFIG_PCSPEAKER
Modello di emulazione dell'altoparlante interno del PC (PC Speaker):
  discrete:  La forma d'onda viene creata utilizzando passaggi discreti
             (predefinito). Funziona bene per i giochi che utilizzano effetti
             di tipo RealSound.
  impulse:   La forma d'onda viene creata utilizzando gli impulsi sinc.
             Consigliato per i giochi che utilizzano forme d'onda quadra, come
             Commander Keen. Pur migliorando la precisione, richiede più
             potenza di calcolo da parte della CPU.
  none/off:  Disabilita l'altoparlante interno del PC.
.
:CONFIG_PCSPEAKER_FILTER
Filtro per l'uscita audio dell'altoparlante interno del PC (PC Speaker):
  on:        Filtra l'uscita audio (predefinito).
  off:       Non filtra l'uscita audio.
  <custom>:  Definizione di filtri personalizzati; 
             fare riferimento a 'sb_filter' per ulteriori dettagli.
.
:CONFIG_ZERO_OFFSET
Il DC offset è ora eliminato globalmente dall'uscita del mixer principale.
.
:CONFIG_TANDY
Abilita l'emulazione del sistema audio Tandy (predefinito 'auto').
Se 'auto', l'emulazione è presente solo se la macchina è impostata su 'tandy'.
.
:CONFIG_TANDY_FILTER
Filtro per l'uscita audio del sintetizzatore Tandy:
  on:        Filtra l'uscita audio (predefinito).
  off:       Non filtra l'uscita audio.
  <custom>:  Definizione di filtri personalizzati; 
             fare riferimento a 'sb_filter' per ulteriori dettagli.
.
:CONFIG_TANDY_DAC_FILTER
Filtro per l'uscita audio del DAC Tandy:
  on:        Filtra l'uscita audio (predefinito).
  off:       Non filtra l'uscita audio.
  <custom>:  Definizione di filtri personalizzati; 
             fare riferimento a 'sb_filter' per ulteriori dettagli.
.
:CONFIG_LPT_DAC
Tipo di DAC collegato alla porta parallela:
  disney:    Disney Sound Source.
  covox:     Covox Speech Thing.
  ston1:     DAC Stereo-on-1, in stereo fino a 30 kHz.
  none/off:  Non utilizzare un DAC su porta parallela (predefinito).
.
:CONFIG_LPT_DAC_FILTER
Filtro per i dispositivi audio DAC LPT:
  on:        Filtra l'uscita audio (predefinito).
  off:       Non filtra l'uscita audio.
  <custom>:  Definizione di filtri personalizzati; 
             fare riferimento a 'sb_filter' per ulteriori dettagli.
.
:CONFIG_DISNEY
Usa 'lpt_dac=disney' per abilitare l'emulazione Disney Sound Source.
.
:CONFIG_PS1AUDIO
Abilita l'emulazione audio IBM PS/1 (predefinito disabilitato).
.
:CONFIG_PS1AUDIO_FILTER
Filtro per l'uscita audio del sintetizzatore PS/1:
  on:        Filtra l'uscita audio (predefinito).
  off:       Non filtra l'uscita audio.
  <custom>:  Definizione di filtri personalizzati; 
             fare riferimento a 'sb_filter' per ulteriori dettagli.
.
:CONFIG_PS1AUDIO_DAC_FILTER
Filtro per l'uscita audio del DAC PS/1:
  on:        Filtra l'uscita audio (predefinito).
  off:       Non filtra l'uscita audio.
  <custom>:  Definizione di filtri personalizzati; 
             fare riferimento a 'sb_filter' per ulteriori dettagli.
.
:CONFIG_REELMAGIC
Supporto per la riproduzione MPEG di ReelMagic (alias REALmagic).
  off:       Disabilita il supporto (predefinito).
  cardonly:  Inizializza la scheda senza caricare il driver FMPDRV.EXE.
  on:        Inizializza la scheda e carica il driver FMPDRV.EXE all'avvio.
.
:CONFIG_REELMAGIC_KEY
Imposta la chiave a 32 bit utilizzata per decodificare i video dei giochi.
  auto:      Utilizza le routine integrate per determinare la chiave
             (predefinito).
  common:    Utilizza la chiave trovata più comunemente, cioè 0x40044041.
  thehorde:  Utilizza la chiave del videogioco The Horde, cioè 0xC39D7088.
  <custom>:  Imposta una chiave personalizzata in formato esadecimale
             (ad esempio, 0x12345678).
.
:CONFIG_REELMAGIC_FCODE
Modifica la frequenza dei fotogrammi utilizzata durante la riproduzione video.
  0:      Nessuna modifica: tenta il rilevamento automatico della frequenza
          (predefinito).
  1 - 7:  Modifica la frequenza dei fotogrammi con una delle seguenti:
          1=23.976, 2=24, 3=25, 4=29.97, 5=30, 6=50, o 7=59.94 FPS.
.
:CONFIG_JOYSTICKTYPE
Tipo di joystick da emulare:
auto:      Rileva e usa qualsiasi joystick, se possibile (predefinito).
2axis:     Supporta fino a due joystick, ciascuno con 2 assi.
4axis:     Supporta solo il primo joystick, come tipo a 4 assi.
4axis_2:   Supporta solo il secondo joystick, come tipo a 4 assi.
fcs:       Emula il joystick Thrustmaster FCS.
ch:        Emula il joystick CH Flightstick.
hidden:    Impedisce a DOS di vedere i joystick, ma sono abilitali per la
           mappatura.
disabled:  Disabilita completamente i joystick: non saranno interrogati,
           mappati o visibili in DOS.
Ricorda di resettare il mapperfile di DOSBox se l'hai salvato in precedenza.
.
:CONFIG_TIMED
Abilita gli intervalli temporizzati per gli assi (predefinito disabilitato).
Sperimenta con questa opzione, se il tuo joystick soffre di drifting.
.
:CONFIG_AUTOFIRE
Continua a fare fuoco finché tieni il tasto premuto (predefinito disabilitato).
.
:CONFIG_SWAP34
Scambia il 3° e il 4° asse (predefinito disabilitato). 
Può essere utile per alcuni joystick.
.
:CONFIG_BUTTONWRAP
Abilita il wrapping dei pulsanti al numero di pulsanti emulati
(predefinito disabilitato).
.
:CONFIG_CIRCULARINPUT
Abilita la traduzione dell'input circolare in output quadrato
(predefinito disabilitato).
Prova ad abilitarlo se la tua levetta analogica sinistra può muoversi solo in
cerchio.
.
:CONFIG_DEADZONE
Percentuale di movimento da ignorare (predefinito 10).
Impostandolo a 100, trasforma la levetta analogica in digitale.
.
:CONFIG_USE_JOY_CALIBRATION_HOTKEYS
Attiva i tasti di scelta rapida per consentire la calibrazione in tempo reale
degli assi X e Y del joystick (predefinito disabilitato). Consideralo solo se
la calibrazione all'interno del gioco fallisce e sono state provate altre
impostazioni.
  - Ctrl/Cmd+TastiFreccia regola il valore scalare dell'asse:
      - Sinistra e Destra diminuiscono o ingrandiscono rispettivamente lo
        scalare dell'asse X.
      - In basso ed In alto diminuiscono o ingrandiscono rispettivamente lo
        scalare dell'asse Y.
  - Alt+TastiFreccia regola la posizione di offset dell'asse:
      - Sinistra e Destra sposta l'offset dell'asse X nella direzione data.
      - In basso ed In alto sposta l'offset dell'asse Y nella direzione data.
  - Reimpostare la calibrazione X e Y utilizzando rispettivamente Ctrl+Canc e
    Ctrl+Home.
Ad ogni pressione dei tasti precedentemente indicati, saranno riportati i
valori di calibrazione X o Y che puoi impostare di seguito. Quando hai trovato
i parametri che funzionano, esci dal gioco, ripristina questa impostazione su
'false' e inserisci i parametri di calibrazione segnalati.
.
:CONFIG_JOY_X_CALIBRATION
Applica i parametri di calibrazione dell'asse X dai tasti di scelta rapida
(predefinito 'auto').
.
:CONFIG_JOY_Y_CALIBRATION
Applica i parametri di calibrazione dell'asse Y dai tasti di scelta rapida
(predefinito 'auto').
.
:CONFIG_SERIAL1
Imposta il tipo di dispositivo connesso alla porta COM.
Può essere disabled, dummy, mouse, modem, nullmodem, direct 
(predefinito 'dummy').
Eventuali parametri aggiuntivi devono essere sulla stessa riga nella forma di
parametro:valore. Un parametro per tutti i tipi è 'irq' (facoltativo).
  - per 'mouse':      model, sovrascrive l'impostazione dalla sezione [mouse].
  - per 'direct':     realport (richiesto), rxdelay (facoltativo).
                      (realport:COM1 realport:ttyS0).
  - per 'modem':      listenport, sock, baudrate (tutti facoltativi).
  - per 'nullmodem':  server, rxdelay, txdelay, telnet, usedtr,
                      transparent, port, inhsocket, sock (tutti facoltativi).
Il parametro SOCK specifica il protocollo da utilizzare da entrambi i lati
della connessione. 0 per TCP e 1 per UDP affidabile ENet.
Esempio: serial1=modem listenport:5000 sock:1
.
:CONFIG_SERIAL2
Fare riferimento a 'serial1'.
.
:CONFIG_SERIAL3
Fare riferimento a 'serial1'.
.
:CONFIG_SERIAL4
Fare riferimento a 'serial1'.
.
:CONFIG_PHONEBOOKFILE
File utilizzato per mappare numeri di telefono falsi su indirizzi
(predefinito 'phonebook.txt'). 
.
:CONFIG_XMS
Abilita supporto XMS (predefinito abilitato).
.
:CONFIG_EMS
Abilita supporto EMS (predefinito abilitato). L'abilitazione fornisce la
migliore compatibilità ma alcune applicazioni potrebbero funzionare meglio
con altre scelte, o richiedere la disabilitazione del supporto EMS.
.
:CONFIG_UMB
Abilita supporto UMB (predefinito abilitato).
.
:CONFIG_VER
Imposta la versione DOS (predefinito 5.0).
Specificare come formato principale.minore.
Un singolo numero viene considerato come la versione principale.
Le impostazioni comuni sono 3.3, 5.0, 6.22, e 7.1.
.
:CONFIG_COUNTRY
Imposta il codice paese DOS (predefinito 0).
Ciò influisce su informazioni come data, ora e formati decimali.
Se impostato a 0, verrà utilizzato il codice paese corrispondente al layout
di tastiera selezionato.
.
:CONFIG_EXPAND_SHELL_VARIABLE
Abilita l'espansione delle variabili di ambiente come %PATH% nella shell
dei comandi DOS (predefinito disabilitato).
COMMAND.COM di FreeDOS e MS-DOS 7/8 supporta questa funzione.
.
:CONFIG_KEYBOARDLAYOUT
Codice linguaggio del layout della tastiera, o 'auto' (predefinito 'auto').
.
:CONFIG_IPX
Abilita IPX attraverso l'emulazione UDP/IP (predefinito abilitato).
.
:CONFIG_NE2000
Abilita l'emulazione di una scheda di rete Novell NE2000 su una rete basata su
software (usando libslirp) con le seguenti proprietà (predefinito abilitato):
  - 255.255.255.0:  Maschera di sottorete della LAN virtuale 10.0.2.0.
  - 10.0.2.2:       IP del gateway e del servizio DHCP.
  - 10.0.2.3:       IP del server DNS virtuale.
  - 10.0.2.15:      Primo IP fornito dal DHCP, il tuo IP!
Note: All'interno del DOS, la configurazione richiede un pacchetto driver
      NE2000, un client DHCP e uno stack TCP/IP. Potrebbe essere necessario
      inoltrare le porte dall'host al guest DOS, e dal router al tuo host
      quando funge da server per i giochi multigiocatore.
.
:CONFIG_NICBASE
Indirizzo di base della scheda NE2000 (predefinito 300).
Note: Gli indirizzi 220 e 240 potrebbero non essere disponibili poiché sono
      assegnati alle schede Sound Blaster e Gravis UltraSound per impostazione
      predefinita.
.
:CONFIG_NICIRQ
Interrupt utilizzato dalla scheda NE2000 (predefinito 3).
Note: Gli IRQ 3 e 5 potrebbero non essere disponibili poiché sono assegnati a
      'serial2' e Gravis UltraSound per impostazione predefinita.
.
:CONFIG_MACADDR
Indirizzo MAC della scheda NE2000 (predefinito 'AC:DE:48:88:99:AA').
.
:CONFIG_TCP_PORT_FORWARDS
Inoltra una o più porte TCP dall'host al guest DOS (predefinito non impostato).
Il formato è:
  porta1  porta2  porta3 ... (ad es. 21 80 443)
  Questo inoltrerà FTP, HTTP e HTTPS al guest DOS.
Se le porte sono privilegiate sull'host, è possibile utilizzare una mappatura:
  host:guest  ..., (ad es. 8021:21 8080:80)
  Questo inoltrerà le porte 8021 e 8080 a FTP e HTTP nel guest DOS.
Un intervallo di porte adiacenti può essere abbreviato con un trattino:
  inizio-fine ... (ad es. 27910-27960)
  Questo inoltrerà le porte da 27910 a 27960 al guest DOS.
Le mappature e gli intervalli possono essere combinati:
  hinizio-hfine:ginizio-gfine ..., (ad es. 8040-8080:20-60)
  Questo inoltra le porte da 8040 a 8080 in 20 a 60 nel guest DOS.
Note: Se gli intervalli mappati differiscono, l'intervallo più corto viene
      esteso per adattarsi.
      Se vengono fornite porte host in conflitto, viene impostata solo la prima
      Se vengono fornite porte guest in conflitto, l'ultima regola ha la
      precedenza.
.
:CONFIG_UDP_PORT_FORWARDS
Inoltra una o più porte UDP dall'host al guest DOS (predefinito non impostato).
Il formato è lo stesso dell'inoltro porte TCP.
.
:AUTOEXEC_CONFIGFILE_HELP
Le righe in questa sezione verranno eseguite ad ogni avvio.
Puoi inserire i tuoi comandi MOUNT qui.

.
:CONFIGFILE_INTRO
# Questo è il file di configurazione di dosbox-staging (%s).
# Le righe che iniziano con il carattere '#' sono commenti.

.
:CONFIG_VALID_VALUES
Valori possibili
.
:PROGRAM_CONFIG_PROPERTY_ERROR
Sezione o proprietà non trovata: %s

.
:PROGRAM_CONFIG_NO_PROPERTY
La proprietà "%s" non è presente nella sezione "%s".

.
:PROGRAM_CONFIG_SET_SYNTAX
Sintassi corretta: config -set "[sezione] proprietà=valore".

.
:PROGRAM_CONFIG_NOCONFIGFILE
Nessun file di configurazione caricato!

.
:PROGRAM_CONFIG_PRIMARY_CONF
File di configurazione primario: 
%s

.
:PROGRAM_CONFIG_ADDITIONAL_CONF
File di configurazione aggiuntivi:

.
:PROGRAM_CONFIG_CONFDIR
Directory di configurazione di DOSBox Staging %s: 
%s


.
:PROGRAM_CONFIG_FILE_ERROR

Impossibile aprire il file %s

.
:PROGRAM_CONFIG_FILE_WHICH
Scrittura del file di configurazione in %s

.
:SHELL_CMD_CONFIG_HELP_LONG
Regola i parametri configurabili di DOSBox Staging.

-writeconf o -wc Scrive nel file di configigurazione primario caricato.
-writeconf o -wc [nomefile] Scrive il file nella directory di configurazione.
-writelang o -wl [nomefile] Scrive le stringhe della lingua corrente.
-r [parametri]
 Riavvia DOSBox, utilizzando i parametri precedenti o quelli aggiunti.
-wcp [nomefile]
 Scrive il file di configurazione nella directory del programma, con il nome
 'dosbox.conf' o quello specificato.
-wcd Scrive nel file di configurazione predefinito.
-l Elenca i parametri di configurazione.
-h, -help, -? sections / nomeSezione / nomeProprietà
 Senza parametri, visualizza questa guida. Aggiungi "sections" per elencare le
 sezioni. Per informazioni su una sezione o proprietà specifica, aggiungere il
 suo nome alla fine del comando (es. config -h sdl).
-axclear Pulisce la sezione 'autoexec'.
-axadd [riga] Aggiunge una riga alla sezione 'autoexec'.
-axtype Stampa il contenuto della sezione 'autoexec'.
-securemode Passa alla modalità sicura.
-avistart Avvia la registrazione AVI.
-avistop Interrompe la registrazione AVI.
-startmapper Avvia il keymapper.
-get "[sezione] proprietà" Restituisce il valore della proprietà.
-set "[sezione] proprietà=valore" Imposta il valore.

.
:PROGRAM_CONFIG_HLP_PROPHLP
Scopo della proprietà "%s" (contenuto nella sezione "%s"):
%s

Valori possibili: %s
Valore predefinito: %s
Valore corrente: %s

.
:PROGRAM_CONFIG_HLP_LINEHLP
Scopo della sezione "%s":
%s
Valore corrente:
%s

.
:PROGRAM_CONFIG_HLP_NOCHANGE
Questa proprietà non può essere modificata mentre il programma è in esecuzione.

.
:PROGRAM_CONFIG_HLP_POSINT
numero intero positivo.
.
:PROGRAM_CONFIG_HLP_SECTHLP
La sezione %s contiene le seguenti proprietà:

.
:PROGRAM_CONFIG_HLP_SECTLIST
La configurazione di DOSBox contiene le seguenti sezioni:


.
:PROGRAM_CONFIG_SECURE_ON
Modalità sicura attivata.

.
:PROGRAM_CONFIG_SECURE_DISALLOW
Operazione non consentita in modalità sicura.

.
:PROGRAM_CONFIG_SECTION_ERROR
La sezione "%s" non esiste.

.
:PROGRAM_CONFIG_VALUE_ERROR
"%s" non è un valore valido per la proprietà "%s".

.
:PROGRAM_CONFIG_GET_SYNTAX
Sintassi corretta: config -get "[sezione] proprietà".

.
:PROGRAM_CONFIG_PRINT_STARTUP

DOSBox è stato avviato con i seguenti parametri della riga di comando:
%s

.
:PROGRAM_CONFIG_MISSINGPARAM
Parametro mancante.

.
:PROGRAM_PATH_TOO_LONG
Il percorso "%s" supera la lunghezza massima DOS di %d carattere/i.

.
:PROGRAM_EXECUTABLE_MISSING
File eseguibile non trovato: %s

.
:CONJUNCTION_AND
e
.
:MIDI_DEVICE_LIST_NOT_SUPPORTED
elenco non supportato
.
:MIDI_DEVICE_NOT_CONFIGURED
dispositivo non configurato
.
:MOUNT_TYPE_LOCAL_DIRECTORY
Directory locale
.
:MOUNT_TYPE_CDROM
Unità CD-ROM
.
:MOUNT_TYPE_FAT
Immagine FAT
.
:MOUNT_TYPE_ISO
Immagine ISO
.
:MOUNT_TYPE_VIRTUAL
Unità virtuale interna
.
:MOUNT_TYPE_UNKNOWN
unità sconosciuta
.
:WIKI_ADD_UTILITIES_ARTICLE
https://github.com/dosbox-staging/dosbox-staging/wiki/Add-Utilities
.
:WIKI_URL
https://github.com/dosbox-staging/dosbox-staging/wiki
.
:PROGRAM_AUTOTYPE_HELP_LONG
Esegue l'immissione da tastiera tramite script in un gioco DOS.

Utilizzo:
  [color=green]autotype[reset] -list
  [color=green]autotype[reset] [-w [color=white]ATTESA[reset]] [-p [color=white]ANDATURA[reset]] [color=cyan]TASTI[reset]

Dove:
  [color=white]ATTESA[reset]   è il numero di secondi da attendere prima della digitazione (max 30)
  [color=white]ANDATURA[reset] è il numero di secondi prima di ogni pressione di un tasto (max 10).
  [color=cyan]TASTI[reset]    è uno o più tasti separati da spazi.

Note:
  I [color=cyan]TASTI[reset] forniti in questo comando verranno digitati automaticamente nei
  giochi DOS dopo il loro avvio. La digitazione automatica inizia dopo i
  secondi di [color=cyan]ATTESA[reset], e ogni tasto viene inserito in base all'[color=white]ANDATURA[reset] in
  secondi. Il carattere [color=cyan],[reset] inserisce un ritardo di [color=white]ANDATURA[reset] extra. I valori
  predefiniti di [color=white]ATTESA[reset] e [color=white]ANDATURA[reset] sono rispettivamente 2 e 0.5 secondi, se non
  specificati. È possibile ottenere un elenco di tutti i nomi dei tasti
  disponibili utilizzando l'opzione -list.

Esempi:
  [color=green]autotype[reset] -list
  [color=green]autotype[reset] -w [color=white]1[reset] -p [color=white]0.3[reset] [color=cyan]up enter , right enter[reset]
  [color=green]autotype[reset] -p [color=white]0.2[reset] [color=cyan]f1 kp_8 , , enter[reset]
.
:PROGRAM_BOOT_HELP_LONG
Avvia DOSBox Staging da un'unità DOS o da un'immagine disco.

Utilizzo:
  [color=green]boot[reset] [color=white]UNITÀ[reset]
  [color=green]boot[reset] [color=cyan]IMMAGINE[reset]

Dove:
  [color=white]UNITÀ[reset]    è l'unità da cui vuoi effettuare l'avvio, deve essere [color=white]A[reset], [color=white]C[reset], o [color=white]D[reset].
  [color=cyan]IMMAGINE[reset] è una o più immagini floppy, separate da spazi.

Note:
  Una lettera di unità DOS deve essere stata montata precedentemente con il
  comando [color=green]imgmount[reset].
  L'unità DOS o l'immagine del disco deve essere avviabile, contenendo i file
  di sistema DOS.
  Se vengono specificate più di un'immagine disco, è possibile scambiarle con
  il tasto di scelta rapida apposito.

Esempi:
  [color=green]boot[reset] [color=white]c:[reset]
  [color=green]boot[reset] [color=cyan]disco1.ima disco2.ima[reset]

.
:PROGRAM_BOOT_NOT_EXIST
Il file del disco di avvio non esiste.  Fallimento.

.
:PROGRAM_BOOT_NOT_OPEN
Impossibile aprire il file del disco di avvio.  Fallimento.

.
:PROGRAM_BOOT_WRITE_PROTECTED
Il file immagine è di sola lettura! Potrebbe creare dei problemi.

.
:PROGRAM_BOOT_PRINT_ERROR
Questo comando avvia DOSBox Staging da un'immagine floppy o disco rigido.

Per questo comando, si può specificare una successione di floppy disk
selezionabili premendo %s+F4, e -l specifica l'unità montata da cui eseguire
l'avvio. Se non viene specificata alcuna lettera di unità, l'impostazione
predefinita prevede l'avvio dall'unità A. 
Le uniche lettere di unità avviabili sono A, C, e D. Per l'avvio da un disco
rigido (C o D), l'immagine dovrebbe essere già stata montata utilizzando il
comando [color=blue]IMGMOUNT[reset].

Digita [color=blue]BOOT /?[reset] per avere informazioni sulla sintassi di questo comando.

.
:PROGRAM_BOOT_UNABLE
Impossibile avviare dall'unità %c
.
:PROGRAM_BOOT_IMAGE_OPEN
Apertura del file immagine: %s

.
:PROGRAM_BOOT_IMAGE_MOUNTED
Immagine/i floppy già montata/e.

.
:PROGRAM_BOOT_IMAGE_NOT_OPEN
Impossibile aprire %s
.
:PROGRAM_BOOT_BOOT
Avvio dall'unità %c...

.
:PROGRAM_BOOT_CART_WO_PCJR
Trovata cartuccia PCjr, ma la macchina non è PCjr
.
:PROGRAM_BOOT_CART_LIST_CMDS
Comandi della cartuccia PCjr disponibili: %s
.
:PROGRAM_BOOT_CART_NO_CMDS
Nessun comando della cartuccia PCjr trovato.
.
:PROGRAM_FMPDRV_HELP_LONG
Carica o disabilita il driver integrato del lettore ReelMagic Full Motion.

Utilizzo:
  [color=green]fmpdrv[reset]    (carica il driver)
  [color=green]fmpdrv[reset] /u (disabilita il driver)

Note:
  L'impostazione di configurazione "reelmagic = on" permette di caricare il
  driver all'avvio e impedisce che venga disabilitato.

.
:PROGRAM_FMPDRV_TITLE
Driver Lettore ReelMagic Full Motion (integrato) %hhu.%hhu

.
:PROGRAM_FMPDRV_LOADED
[reset][color=light-yellow]Caricato all'interrupt %xh[reset]

.
:PROGRAM_FMPDRV_LOAD_FAILED_ALREADY_LOADED
[reset][color=light-yellow]Già caricato all'interrupt %xh[reset]

.
:PROGRAM_FMPDRV_LOAD_FAILED_INT_CONFLICT
[reset][color=red]Non caricato: Nessun interrupt disponibile![reset]

.
:PROGRAM_FMPDRV_UNLOADED
[reset][color=light-yellow]Driver disabilitato[reset]

.
:PROGRAM_FMPDRV_UNLOAD_FAILED_NOT_LOADED
[reset][color=light-yellow]Il driver non è stato caricato[reset]

.
:PROGRAM_FMPDRV_UNLOAD_FAILED_BLOCKED
[reset][color=light-yellow]Driver non disabilitato: configurato per rimanere residente[reset]

.
:MSCDEX_SUCCESS
MSCDEX installato.

.
:MSCDEX_ERROR_MULTIPLE_CDROMS
MSCDEX: Fallimento: Le lettere di unità di CD multipli devono essere contigue.

.
:MSCDEX_ERROR_NOT_SUPPORTED
MSCDEX: Fallimento: Non ancora supportato.

.
:MSCDEX_ERROR_PATH
MSCDEX: Il percorso specificato non è un'unità CD-ROM.

.
:MSCDEX_ERROR_OPEN
MSCDEX: Fallimento: File non valido o impossibile da aprire.

.
:MSCDEX_TOO_MANY_DRIVES
MSCDEX: Fallimento: troppe unità CD-ROM (massimo: 5).
Installazione di MSCDEX non riuscita.

.
:MSCDEX_LIMITED_SUPPORT
MSCDEX: Sottodirectory montata: supporto limitato.

.
:MSCDEX_INVALID_FILEFORMAT
MSCDEX: Fallimento: Il file contiene errori o non è un'immagine iso/cue.

.
:MSCDEX_UNKNOWN_ERROR
MSCDEX: Fallimento: Errore sconosciuto.

.
:MSCDEX_WARNING_NO_OPTION
MSCDEX: Avviso: si ignora l'opzione non supportata '%s'.

.
:PROGRAM_MOUNT_STATUS_DRIVE
Unità
.
:PROGRAM_MOUNT_STATUS_TYPE
Tipo
.
:PROGRAM_MOUNT_STATUS_LABEL
Etichetta
.
:PROGRAM_MOUNT_STATUS_NAME
Nome immagine
.
:PROGRAM_MOUNT_STATUS_SLOT
Scambia slot
.
:PROGRAM_MOUNT_STATUS_2
%s montata come unità %c

.
:PROGRAM_MOUNT_STATUS_1
Le unità attualmente montate sono:

.
:PROGRAM_IMGMOUNT_HELP_LONG
Monta un'immagine CD-ROM, floppy o disco su una lettera di unità.

Utilizzo:
  [color=green]imgmount[reset] [color=white]UNITÀ[reset] [color=cyan]CDROM-SET[reset] [-fs iso] [-ide] -t cdrom|iso
  [color=green]imgmount[reset] [color=white]UNITÀ[reset] [color=cyan]IMMAGINE[reset] [IMMAGINE2 [..]] [-fs fat] -t hdd|floppy -ro
  [color=green]imgmount[reset] [color=white]UNITÀ[reset] [color=cyan]AVVIABILE[reset] [-fs fat|none] -t hdd -size GEOMETRIA -ro
  [color=green]imgmount[reset] -u [color=white]UNITÀ[reset]  (smonta l'immagine dell'[color=white]UNITÀ[reset])

Dove:
  [color=white]UNITÀ[reset]     è la lettera dell'unità in cui verrà montata l'immagine: A, C, D ..
  [color=cyan]CDROM-SET[reset] è un file ISO, CUE+BIN, CUE+ISO, o CUE+ISO+FLAC/OPUS/OGG/MP3/WAV.
  [color=cyan]IMMAGINE[reset]  è un'immagine disco rigido o floppy in formato FAT16 o FAT12.
  [color=cyan]AVVIABILE[reset] è un'immagine disco avviabile con -size GEOMETRIA specificata:
            bytes-per-sector,sectors-per-head,heads,cylinders
Note:
  - %s+F4 scambia e monta il [color=cyan]CDROM-SET[reset] o l'immagine [color=cyan]AVVIABILE[reset] successiva.
  - Il flag -ro monta l'immagine disco in sola lettura (Protetto da scrittura).
  - Il flag -ide emula un controller IDE con un'unità CD IDE collegata, utile
    per i giochi basati su CD che richiedono un vero ambiente DOS tramite
    un'immagine HDD avviabile.

Esempi:
  [color=green]imgmount[reset] [color=white]D[reset] [color=cyan]C:\giochi\doom.iso[reset] -t cdrom
  [color=green]imgmount[reset] [color=white]D[reset] [color=cyan]cd/quake1.cue[reset] -t cdrom
  [color=green]imgmount[reset] [color=white]A[reset] [color=cyan]floppy1.img floppy2.img floppy3.img[reset] -t floppy -ro
  [color=green]imgmount[reset] [color=white]C[reset] [color=cyan]discoAvviabile.img[reset] -t hdd -fs none -size 512,63,32,1023

.
:PROGRAM_IMGMOUNT_SPECIFY_DRIVE
È necessario specificare la lettera dell'unità su cui montare l'immagine.

.
:PROGRAM_IMGMOUNT_SPECIFY2
È necessario specificare il numero di unità (0 o 3) su cui montare l'immagine
(0,1=fda,fdb; 2,3=hda,hdb).

.
:PROGRAM_IMGMOUNT_SPECIFY_GEOMETRY
Per le immagini [color=light-yellow]CD-ROM[reset]:   [color=blue]IMGMOUNT lettera-unità posizione-immagine -t iso[reset]

Per le immagini [color=light-yellow]disco rigido[reset]: È necessario specificare la geometria dell'unità:
bytes_per_sector, sectors_per_cylinder, heads_per_cylinder, cylinder_count.
[color=blue]IMGMOUNT lettera-unità posizione-immagine -size bps,spc,hpc,cyl[reset]

.
:PROGRAM_IMGMOUNT_STATUS_NONE
Nessuna unità disponibile

.
:PROGRAM_IMGMOUNT_IDE_CONTROLLERS_UNAVAILABLE
Nessun controller IDE disponibile. L'unità non avrà l'emulazione IDE.

.
:PROGRAM_IMGMOUNT_INVALID_IMAGE
Impossibile caricare il file immagine.
Verifica che il percorso sia corretto e che l'immagine sia accessibile.

.
:PROGRAM_IMGMOUNT_INVALID_GEOMETRY
Impossibile estrarre la geometria dell'unità dall'immagine.
Utilizzare il parametro -size bps,spc,hpc,cyl per specificare la geometria.

.
:PROGRAM_IMGMOUNT_TYPE_UNSUPPORTED
Il tipo '%s' non è supportato. Specifica 'floppy', 'hdd', 'cdrom', o 'iso'.

.
:PROGRAM_IMGMOUNT_FORMAT_UNSUPPORTED
Il Formato "%s" non è supportato. Specifica "fat", "iso" o "none".

.
:PROGRAM_IMGMOUNT_SPECIFY_FILE
Devi specificare il file immagine da montare.

.
:PROGRAM_IMGMOUNT_FILE_NOT_FOUND
File immagine non trovato.

.
:PROGRAM_IMGMOUNT_MOUNT
Per montare le directory, usa il comando [color=blue]MOUNT[reset], non il comando [color=blue]IMGMOUNT[reset].

.
:PROGRAM_IMGMOUNT_ALREADY_MOUNTED
Unità già montata con quella lettera.

.
:PROGRAM_IMGMOUNT_CANT_CREATE
Impossibile creare l'unità dal file.

.
:PROGRAM_IMGMOUNT_MOUNT_NUMBER
Unità numero %d montata come %s

.
:PROGRAM_IMGMOUNT_NON_LOCAL_DRIVE
L'immagine deve trovarsi su un'unità host o locale.

.
:PROGRAM_IMGMOUNT_MULTIPLE_NON_CUEISO_FILES
L'uso di file multipli è supportato solo per le immagini cue/iso.

.
:PROGRAM_INTRO_HELP
Visualizza un'introduzione a schermo intero in DOSBox Staging.

.
:PROGRAM_INTRO_HELP_LONG
Utilizzo:
  [color=green]intro[reset]
  [color=green]intro[reset] [color=white]PAGINA[reset]

Dove:
  [color=white]PAGINA[reset] è il nome della pagina da visualizzare, incluso [color=white]cdrom[reset], [color=white]mount[reset] e [color=white]special[reset]

Note:
  L'esecuzione di [color=green]intro[reset] senza un argomento, permette di visualizzare una pagina
  di informazioni alla volta; premere un tasto qualsiasi per passare alla
  pagina successiva. Se viene fornito il nome della pagina, verrà visualizzata
  direttamente quella specificata.

Esempi:
  [color=green]intro[reset]
  [color=green]intro[reset] [color=white]cdrom[reset]

.
:PROGRAM_INTRO
[erases=entire][color=green]Benvenuto in DOSBox Staging[reset], un emulatore di x86 con audio e grafica.
DOSBox crea una shell simile al vecchio DOS.

Per informazioni sul montaggio delle unità, digita [color=blue]intro mount[reset]
Per informazioni sul supporto CD-ROM, digita [color=blue]intro cdrom[reset]
Per informazioni sui tasti speciali, digita [color=blue]intro special[reset]
Per ulteriori informazioni, visita il wiki di DOSBox Staging:[color=blue]
https://github.com/dosbox-staging/dosbox-staging/wiki[reset]

[color=red]In caso di errori, DOSBox si interromperà e terminerà senza preavvisi![reset]

.
:PROGRAM_INTRO_MOUNT_START
[erases=entire][color=green]Ecco alcuni comandi utili per iniziare:[reset]
Prima di poter utilizzare i file che si trovano sul tuo filesystem,
Devi montare la directory contenente i file.


.
:PROGRAM_INTRO_MOUNT_WINDOWS
[bgcolor=blue][color=white]╔══════════════════════════════════════════════════════════════════════════╗
║ [color=green]mount c c:\giochi\ [color=white]crea un'unità C con il contenuto di c:\giochi.        ║
║                                                                          ║
║ [color=green]c:\giochi\ [color=white]è un esempio. Sostituiscilo con la tua directory dei giochi.  ║
╚══════════════════════════════════════════════════════════════════════════╝[reset]

.
:PROGRAM_INTRO_MOUNT_OTHER
[bgcolor=blue][color=white]╔════════════════════════════════════════════════════════════════════════╗
║ [color=green]mount c ~/giochi[color=white] crea un'unità C con il contenuto di ~/giochi.         ║
║                                                                        ║
║ [color=green]~/giochi[color=white] è un esempio. Sostituiscilo con la tua directory dei giochi.  ║
╚════════════════════════════════════════════════════════════════════════╝[reset]

.
:PROGRAM_INTRO_MOUNT_END
Dopo aver montato con successo il disco, puoi digitare [color=blue]c:[reset] per spostarti nella
tua nuova unità C. Una volta qui, digita [color=blue]dir[reset] per visualizzarne il contenuto.
[color=blue]cd[reset] ti permette di spostarti all'interno di una directory (riconoscibile da [color=yellow][][reset]).
Puoi eseguire programmi/file con estensione [color=light-red].exe[reset], [color=light-red].bat[reset] e [color=light-red].com[reset].

.
:PROGRAM_INTRO_CDROM_WINDOWS
[erases=entire][color=green]Come montare un'unità CD-ROM reale/virtuale in DOSBox:[reset]
DOSBox fornisce un'emulazione CD-ROM su due livelli.

Il livello [color=light-yellow]base[reset] funziona su tutte le directory normali, installa MSCDEX e
contrassegna i file in sola lettura. Di solito questo è sufficiente per la
maggior parte dei giochi:
[color=blue]mount D C:\esempio -t cdrom[reset]
Se non funziona, potresti dover specificare a DOSBox l'etichetta del CD-ROM:
[color=blue]mount D C:\esempio -t cdrom -label ETICHETTACD[reset]

Il livello [color=light-yellow]successivo[reset] aggiunge un supporto di basso livello.
Pertanto funziona solo su unità CD-ROM:
[color=blue]mount d[reset] [color=light-red]D:\ [color=blue]-t cdrom -usecd [color=yellow]0[reset]
Sostituisci [color=light-red]D:\ [reset]con la posizione del tuo CD-ROM.
Sostituisci lo [color=yellow]0[reset] in [color=blue]-usecd [color=yellow]0[reset] con il numero riportato per il tuo CD-ROM
se digiti: [color=blue]mount -listcd[reset]

Inoltre, puoi usare imgmount per montare immagini iso o cue/bin:
[color=blue]imgmount D C:\cd.iso -t cdrom[reset]
[color=blue]imgmount D C:\cd.cue -t cdrom[reset]

.
:PROGRAM_INTRO_CDROM_OTHER
[erases=entire][color=green]Come montare un'unità CD-ROM reale/virtuale in DOSBox:[reset]
DOSBox fornisce un'emulazione CD-ROM su due livelli.

Il livello [color=light-yellow]base[reset] funziona su tutte le directory normali, installa MSCDEX e
contrassegna i file in sola lettura. Di solito questo è sufficiente per la
maggior parte dei giochi:
[color=blue]mount D ~/esempio -t cdrom[reset]
Se non funziona, potresti dover specificare a DOSBox l'etichetta del CD-ROM:
[color=blue]mount D ~/esempio -t cdrom -label ETICHETTACD[reset]

Il livello [color=light-yellow]successivo[reset] aggiunge un supporto di basso livello.
Pertanto funziona solo su unità CD-ROM:
[color=blue]mount d[reset] [color=light-red]~/esempio[color=blue] -t cdrom -usecd [color=yellow]0[reset]
Sostituisci [color=light-red]~/esempio[reset] con la posizione del tuo CD-ROM.
Sostituisci lo [color=yellow]0[reset] in [color=blue]-usecd [color=yellow]0[reset] con il numero riportato per il tuo CD-ROM
se digiti: [color=blue]mount -listcd[reset]

Inoltre, puoi usare imgmount per montare immagini iso o cue/bin:
[color=blue]imgmount D ~/cd.iso -t cdrom[reset]
[color=blue]imgmount D ~/cd.cue -t cdrom[reset]

.
:PROGRAM_INTRO_SPECIAL
[erases=entire][color=green]Tasti speciali:[reset]
Queste sono le combinazioni di tasti predefinite.
Possono essere modificate nel [color=light-yellow]keymapper[reset].

[color=yellow]%s+Invio[reset]  Passa dalla modalità a schermo intero a quella a finestra
           e viceversa.
[color=yellow]%s+Pausa[reset]  Mette in Pausa/Riavvia l'emulatore.
[color=yellow]%s+F1[reset]   %s Avvia il [color=light-yellow]keymapper[reset].
[color=yellow]%s+F4[reset]   %s Passa tra le immagini disco montate, scansiona tutte le unità per
           rilevare modifiche.               
[color=yellow]%s+F5[reset]     Scatta un'istantanea dello schermo (immagine renderizzata).
[color=yellow]%s+F5[reset]   %s Scatta un'istantanea dello schermo (risoluzione originale).
[color=yellow]%s+F6[reset]   %s Avvia/Ferma la registrazione dell'uscita audio in un file wave.
[color=yellow]%s+F7[reset]   %s Avvia/Ferma la registrazione dell'uscita video in un file zmbv.
[color=yellow]%s+F8[reset]   %s Disattiva/Riattiva l'audio.
[color=yellow]%s+F9[reset]   %s Chiude l'emulatore.
[color=yellow]%s+F10[reset]  %s Cattura/Rilascia il mouse.
[color=yellow]%s+F11[reset]  %s Rallenta l'emulazione (Decrementa i cicli DOSBox).
[color=yellow]%s+F12[reset]  %s Accelera l'emulazione (Incrementa i cicli DOSBox).
[color=yellow]%s+F12[reset]    Sblocca la velocità (pulsante turbo/avanzamento rapido).

.
:PROGRAM_KEYB_INFO
Tabella codici %i caricata.

.
:PROGRAM_KEYB_INFO_LAYOUT
Tabella codici %i caricata per il layout %s

.
:PROGRAM_KEYB_HELP_LONG
Configura la tastiera in base alla lingua specificata.

Utilizzo:
  [color=green]keyb[reset] [color=cyan][CODICELINGUA][reset]
  [color=green]keyb[reset] [color=cyan]CODICELINGUA[reset] [color=white]TABELLACODICI[reset] [FILETABELLACODICI]

Dove:
  [color=cyan]CODICELINGUA[reset]      è un codice lingua o un layout ID della tastiera.
  [color=white]TABELLACODICI[reset]     è un numero di una tabella codici, come [color=white]437[reset] e [color=white]850[reset].
  FILETABELLACODICI è un file contenente informazioni per una tabella codici.

Note:
  L'esecuzione di [color=green]keyb[reset] senza un argomento, mostra il layout della tastiera e la
  tabella codici attulamente caricati. Per modificarli, fornire un [color=cyan]CODICELINGUA[reset]
  e, facoltativamente, una [color=white]TABELLACODICI[reset] e un FILETABELLACODICI.
  Questo comando è particolarmente utile se si utilizza una tastiera non US.
  Il [color=cyan]CODICELINGUA[reset] può anche essere impostato nel file di configurazione nella
  sezione [dos] utilizzando l'impostazione "keyboardlayout = [color=cyan]CODICELINGUA[reset]".

Esempi:
  [color=green]keyb[reset]
  [color=green]keyb[reset] [color=cyan]uk[reset]
  [color=green]keyb[reset] [color=cyan]it[reset] [color=white]850[reset]
  [color=green]keyb[reset] [color=cyan]de[reset] [color=white]858[reset] mycp.cpi

.
:PROGRAM_KEYB_NOERROR
Layout tastiera %s caricato per la tabella codici %i

.
:PROGRAM_KEYB_FILENOTFOUND
File di tastiera %s non trovato.

.
:PROGRAM_KEYB_INVALIDFILE
File di tastiera %s non valido.

.
:PROGRAM_KEYB_LAYOUTNOTFOUND
Impossibile trovare il layout %s per la tabella codici %i.

.
:PROGRAM_KEYB_INVCPFILE
File tabella codici mancante o non valido per il layout %s.

.
:PROGRAM_LOADFIX_HELP_LONG
Carica un programma nella regione di memoria specifica e lo esegue.

Utilizzo:
  [color=green]loadfix[reset] [color=cyan]GIOCO[reset] [color=white][PARAMETRI][reset]
  [color=green]loadfix[reset] [/d] (o [/f])

Dove:
  [color=cyan]GIOCO[reset] è un gioco o un programma da caricare, facoltativamente con parametri.

Note:
  I casi d'uso più comuni di questo comando sono per correggere giochi o
  programmi DOS che mostrano il messaggio di errore "[color=white]Packed File Corrupt[reset]" o
  "[color=white]Not enough memory[reset]" (ad esempio alcuni giochi degli anni '80 come California
  Games II) durante l'esecuzione.
  L'esecuzione di [color=green]loadfix[reset] senza un argomento, alloca semplicemente memoria per
  l'esecuzione del gioco; 
  Puoi liberare la memoria con l'opzione /d o /f al termine.

Esempi:
  [color=green]loadfix[reset] [color=cyan]gioco[reset] [color=white]argomenti[reset]
  [color=green]loadfix[reset] /d

.
:PROGRAM_LOADFIX_ALLOC
%d kB allocati.

.
:PROGRAM_LOADFIX_DEALLOC
%d kB liberati.

.
:PROGRAM_LOADFIX_DEALLOCALL
Memoria in uso liberata.

.
:PROGRAM_LOADFIX_ERROR
Errore allocazione di memoria.

.
:PROGRAM_LOADROM_HELP_LONG
Carica un'immagine ROM del BIOS video o IBM BASIC.

Utilizzo:
  [color=green]loadrom [color=cyan]IMMAGINE[reset]

Dove:
  [color=cyan]IMMAGINE[reset] è un'immagine ROM BIOS video o IBM BASIC.

Note:
   Dopo aver caricato un'immagine ROM IBM BASIC nella ROM emulata con questo
   comando, è possibile eseguire il programma interprete IBM BASIC originale in
   DOSBox Staging.

Esempi:
  [color=green]loadrom[reset] [color=cyan]bios.rom[reset]

.
:PROGRAM_LOADROM_SPECIFY_FILE
È necessario specificare il file ROM da caricare.

.
:PROGRAM_LOADROM_CANT_OPEN
File ROM inaccessibile.

.
:PROGRAM_LOADROM_TOO_LARGE
File ROM troppo grande.

.
:PROGRAM_LOADROM_INCOMPATIBLE
BIOS video non supportato dal tipo di macchina.

.
:PROGRAM_LOADROM_UNRECOGNIZED
File ROM non riconosciuto.

.
:PROGRAM_LOADROM_BASIC_LOADED
ROM BASIC caricata.

.
:PROGRAM_MEM_HELP_LONG
Visualizza le informazioni sulla memoria DOS.

Utilizzo:
  [color=green]mem[reset]

Dove:
  Questo comando non ha parametri.

Note:
  Questo comando mostra lo stato della memoria DOS, inclusa la memoria 
  convenzionale libera, la memoria superiore (UMB), la memoria estesa (XMS),
  e la memoria espansa (EMS).

Esempi:
  [color=green]mem[reset]

.
:PROGRAM_MEM_CONVEN
%10d kB di memoria convenzionale libera

.
:PROGRAM_MEM_EXTEND
%10d kB di memoria estesa libera

.
:PROGRAM_MEM_EXPAND
%10d kB di memoria espansa libera

.
:PROGRAM_MEM_UPPER
%10d kB di memoria superiore libera in %d blocchi (UMB più grande %d kB)

.
:PROGRAM_MORE_HELP_LONG
Visualizza l'output una schermata alla volta.

Utilizzo:
  [color=cyan]COMANDO[reset] | [color=green]more[reset] [/c] [/e] [/p] [[reset]/s] [/t[color=white]n[reset]] [+[color=white]nnn[reset]]
  [color=green]more[reset] [/c] [/e] [/p] [[reset]/s] [/t[color=white]n[reset]] [+[color=white]nnn[reset]] < [color=cyan]FILE[reset]
  [color=green]more[reset] [/c] [/e] [/p] [[reset]/s] [/t[color=white]n[reset]] [+[color=white]nnn[reset]] [color=cyan]MODELLO[reset] [[color=cyan]MODELLO[reset] ...]

Dove:
  [color=cyan]COMANDO[reset] è il comando di cui visualizzare l'output.
  [color=cyan]FILE[reset]    è il nome del file da visualizzare, facoltativamente con un percorso.
  [color=cyan]MODELLO[reset] è un percorso a un singolo file o con caratteri jolly,
          cioè asterisco (*) e punto di domanda (?).
  /c      cancella lo schermo prima di ogni file.
  /e      modalità estesa, con più tasti di scelta rapida disponibili.
  /p      espande i caratteri di avanzamento modulo / pagina.
  /s      converte più righe vuote in una singola riga.
  /t[color=white]n[reset]     specifica la misura della tabulazione, 1-9, il valore predefinito è 8.
  +[color=white]nnn[reset]    salta le prime [color=white]nnn[reset] righe del primo file.

Note:
  Questo comando serve solo per visualizzare file di testo, non file binari.
  Sono disponibili i seguenti tasti di scelta rapida:
  [color=yellow]Spazio[reset]         per mostrare la schermata successiva.
  [color=yellow]Invio[reset]          per mostrare la riga successiva.
  [color=yellow]N[reset] o [color=yellow]F[reset]          per passare al file successivo.
  [color=yellow]Q[reset], [color=yellow]Esc[reset], [color=yellow]Ctrl+C[reset] per terminare il comando.
  [color=yellow]Ctrl+C[reset] può essere anche utilizzato per terminare la lettura dell'input da
  tastiera da parte del comando, come quando [color=green]more[reset] viene eseguito senza argomenti
  I seguenti tasti di scelta rapida sono disponibili solo in modalità estesa:
  [color=yellow]P[reset] [color=white]nnn[reset]          per visualizzare le [color=white]nnn[reset] righe successive.
  [color=yellow]S[reset] [color=white]nnn[reset]          per ignorare le [color=white]nnn[reset] righe successive.
  [color=yellow]=[reset]              per visualizzare il numero di riga corrente.
  L'opzione /p disabilita alcuni tasti di scelta rapida incompatibili.

Esempi:
  [color=cyan]dir /on[reset] | [color=green]more[reset]    ; visualizza la directory ordinata una schermata alla volta
  [color=green]more[reset] /t[color=white]4[reset] < [color=cyan]A:\MANUALE.TXT[reset]    ; mostra il contenuto del file con misura tab. 4

.
:PROGRAM_MORE_NO_FILE
Nessun file di input trovato.
.
:PROGRAM_MORE_END
[reset][color=light-yellow]--- fine ---[reset]
.
:PROGRAM_MORE_NEW_FILE
[reset][color=light-yellow]--- file %s ---[reset]
.
:PROGRAM_MORE_NEW_DEVICE
[reset][color=light-yellow]--- dispositivo %s ---[reset]
.
:PROGRAM_MORE_PROMPT_SINGLE
[reset][color=light-yellow]--- premere SPAZIO o INVIO per mostrare di più ---[reset]
.
:PROGRAM_MORE_PROMPT_PERCENT
[reset][color=light-yellow]--- (%d%%) premere SPAZIO o INVIO per mostrare di più ---[reset]
.
:PROGRAM_MORE_PROMPT_MULTI
[reset][color=light-yellow]--- premere SPAZIO o INVIO per mostrare di più, N per il file successivo ---[reset]
.
:PROGRAM_MORE_PROMPT_LINE
[reset][color=light-yellow]--- riga %u ---[reset]
.
:PROGRAM_MORE_OPEN_ERROR
[reset][color=red]--- impossibile aprire %s ---[reset]
.
:PROGRAM_MORE_TERMINATE
[reset][color=light-yellow](terminato)[reset]
.
:PROGRAM_MORE_NEXT_FILE
[reset][color=light-yellow](file successivo)[reset]
.
:PROGRAM_MORE_SKIPPED
[reset][color=light-yellow](contenuto ignorato)[reset]
.
:PROGRAM_MORE_HOW_MANY_LINES
[reset][color=light-yellow]quante righe?[reset]
.
:PROGRAM_MOUNT_HELP
Mappa cartelle fisiche o unità su una lettera di unità virtuale.

.
:PROGRAM_MOUNT_HELP_LONG
Monta una directory del sistema operativo host su una lettera di unità.

Utilizzo:
  [color=green]mount[reset] [color=white]UNITÀ[reset] [color=cyan]DIRECTORY[reset] [-t TIPO] [-usecd #] [-freesize DIM] [-label ETICHETTA]
  [color=green]mount[reset] -listcd / -cd (elenca le unità CD-ROM rilevate e i relativi numeri)
  [color=green]mount[reset] -u [color=white]UNITÀ[reset]  (smonta la directory dell'[color=white]UNITÀ[reset])

Dove:
  [color=white]UNITÀ[reset]     è la lettera dell'unità in cui verrà montata la directory: A, C, ..
  [color=cyan]DIRECTORY[reset] è la directory sul sistema operativo host da montare.
  TIPO      è il tipo di directory da montare: dir, floppy, cdrom o overlay.
  DIM       è lo spazio libero per l'unità virtuale (KB per floppy,
            altrimenti MB).
  ETICHETTA è il nome dell'etichetta dell'unità da utilizzare.

Note:
  - '-t overlay' reindirizza le scritture per l'unità montata in un'altra
    directory.
  - Ulteriori opzioni sono descritte nel manuale (file README, capitolo 4).

Esempi:
  [color=green]mount[reset] [color=white]C[reset] [color=cyan]C:\giochiDos[reset]
  [color=green]mount[reset] [color=white]D[reset] [color=cyan]D:\ [reset]-t cdrom
  [color=green]mount[reset] [color=white]C[reset] [color=cyan]file_di_salvataggio[reset] -t overlay

.
:PROGRAM_MOUNT_CDROMS_FOUND
CDROM trovati: %d

.
:PROGRAM_MOUNT_ERROR_1
La directory %s non esiste.

.
:PROGRAM_MOUNT_ERROR_2
%s non è una directory

.
:PROGRAM_MOUNT_ILL_TYPE
Tipo non valido %s

.
:PROGRAM_MOUNT_ALREADY_MOUNTED
Unità %c già montata come %s

.
:PROGRAM_MOUNT_UMOUNT_NOT_MOUNTED
L'unità %c non è montata.

.
:PROGRAM_MOUNT_UMOUNT_SUCCESS
L'unità %c è stata rimossa con successo.

.
:PROGRAM_MOUNT_UMOUNT_NO_VIRTUAL
Le unità virtuali non possono essere smontate.

.
:PROGRAM_MOUNT_DRIVEID_ERROR
'%c' non è un identificatore di unità valido.

.
:PROGRAM_MOUNT_WARNING_WIN
[color=red]Montare C:\ È sconsigliato. Si raccomanda di montare una sottodirectory.[reset]

.
:PROGRAM_MOUNT_WARNING_OTHER
[color=red]Montare / È sconsigliato. Si raccomanda di montare una sottodirectory.[reset]

.
:PROGRAM_MOUNT_NO_OPTION
Avviso: l'opzione '%s' non è supportata e sarà ignorata.

.
:PROGRAM_MOUNT_OVERLAY_NO_BASE
Deve essere montata una directory normale prima di poter aggiungere una
sovrapposizione in cima.

.
:PROGRAM_MOUNT_OVERLAY_INCOMPAT_BASE
La sovrapposizione NON è compatibile con l'unità specificata.

.
:PROGRAM_MOUNT_OVERLAY_MIXED_BASE
La sovrapposizione deve essere specificata utilizzando la stessa tipologia di
percorso, relativo o assoluto, dell'unità sottostante.
Non mescolare percorsi relativi e assoluti.
.
:PROGRAM_MOUNT_OVERLAY_SAME_AS_BASE
La directory di sovrapposizione non può essere la stessa dell'unità sottostante

.
:PROGRAM_MOUNT_OVERLAY_GENERIC_ERROR
Qualcosa è andato storto.

.
:PROGRAM_MOUNT_OVERLAY_STATUS
Sovrapposizione %s nell'unità %c montata.

.
:PROGRAM_MOUNT_MOVE_Z_ERROR_1
Impossibile spostare l'unità Z. L'unità %c è già montata.

.
:PROGRAM_MOUSECTL_HELP_LONG
Gestisce i mouse fisici e logici.

Utilizzo:
  [color=green]mousectl[reset] [-all]
  [color=green]mousectl[reset] [color=white]INTERFACCIA[reset] -map [color=cyan]NOME[reset]
  [color=green]mousectl[reset] [color=white]INTERFACCIA[reset] [[color=white]INTERFACCIA[reset] ...] -map
  [color=green]mousectl[reset] [[color=white]INTERFACCIA[reset] ...] -unmap | -on | -off | -reset
  [color=green]mousectl[reset] [[color=white]INTERFACCIA[reset] ...] -s | -sx | -sy [sensibilità]
  [color=green]mousectl[reset] [[color=white]INTERFACCIA[reset] ...] -s sensibilità_x sensibilità_y
  [color=green]mousectl[reset] [[color=white]INTERFACCIA[reset] ...] -r [freq_min]

Dove:
  [color=white]INTERFACCIA[reset] è uno dei seguenti: [color=white]DOS[reset], [color=white]PS/2[reset], [color=white]COM1[reset], [color=white]COM2[reset], [color=white]COM3[reset], [color=white]COM4[reset].
  -map -unmap mappa/disattiva mouse fisico, accetta caratteri jolly DOS in [color=cyan]NOME[reset]
  -s -sx -sy  imposta la sensibilità per l'asse x / asse y, da -999 a +999.
  -r          imposta la frequenza di polling minima del mouse.
  -on -off    abilita o disabilita il mouse sull'interfaccia specificata.
  -reset      ripristina tutte le impostazioni dal file di configurazione.

Note:
  Se sensibilità o frequenza sono omessi, verrà usato il valore predefinito.

Esempi:
  [color=green]mousectl[reset] [color=white]DOS[reset] [color=white]COM1[reset] -map    ; chiede all'utente di selezionare i mouse da usare
.
:PROGRAM_MOUSECTL_SYNTAX_PATTERN
Sintassi errata, sono ammessi solo caratteri ASCII.

.
:PROGRAM_MOUSECTL_SYNTAX_SENSITIVITY
Sintassi errata, la sensibilità deve essere compresa tra -999 e +999.

.
:PROGRAM_MOUSECTL_SYNTAX_DUPLICATED
Sintassi errata, interfacce del mouse duplicate.

.
:PROGRAM_MOUSECTL_SYNTAX_MIN_RATE
Sintassi errata, la frequenza di polling deve essere una dei seguenti:
%s

.
:PROGRAM_MOUSECTL_MAPPING_NO_MOUSE
Mappatura non disponibile in modalità senza mouse.

.
:PROGRAM_MOUSECTL_NO_INTERFACES
Nessuna interfaccia del mouse disponibile.

.
:PROGRAM_MOUSECTL_MISSING_INTERFACES
Interfaccia mouse non disponibile.

.
:PROGRAM_MOUSECTL_NO_PHYSICAL_MICE
Nessun mouse fisico rilevato.

.
:PROGRAM_MOUSECTL_NO_MATCH
Nessun mouse corrispondente trovato.

.
:PROGRAM_MOUSECTL_TABLE_HEADER1
[color=white]Interfaccia    Sensibilità    Frequenza (Hz)    Stato[reset]
.
:PROGRAM_MOUSECTL_TABLE_LAYOUT1
[color=cyan]%-4s[reset]          X:%+.3d Y:%+.3d       %1s %3s        %s
.
:PROGRAM_MOUSECTL_TABLE_HEADER2
[color=white]Interfaccia    Nome Mouse[reset]
.
:PROGRAM_MOUSECTL_TABLE_LAYOUT2
[color=cyan]%-4s[reset]           %s
.
:PROGRAM_MOUSECTL_TABLE_LAYOUT2_UNMAPPED
non mappato    %s
.
:PROGRAM_MOUSECTL_TABLE_STATUS_HOST
utilizza il puntatore di sistema
.
:PROGRAM_MOUSECTL_TABLE_STATUS_MAPPED
mouse fisico mappato
.
:PROGRAM_MOUSECTL_TABLE_STATUS_DISCONNECTED
[color=red]mouse mappato disconnesso[reset]
.
:PROGRAM_MOUSECTL_TABLE_STATUS_DISABLED
disabilitato
.
:PROGRAM_MOUSECTL_TABLE_HINT_RATE_COM
Le frequenze di polling per i mouse sulle interfacce [color=cyan]COM[reset] sono solo stime.
.
:PROGRAM_MOUSECTL_TABLE_HINT_RATE_MIN
Le frequenze di polling con valore minimo impostato sono contrassegnate con '*'
.
:PROGRAM_MOUSECTL_MAP_ADVICE
Fare clic sul pulsante [color=white]sinistro[reset] del mouse per mappare il mouse fisico
sull'interfaccia. Facendo clic su qualsiasi altro pulsante, si annulla la 
mappatura e si assegna il puntatore di sistema a tutte le interfacce del mouse.
.
:PROGRAM_MOUSECTL_MAP_CANCEL
(mappatura annullata)
.
:PROGRAM_MOUSECTL_MAP_HINT
L'integrazione del mouse senza soluzione di continuità è sempre disabilitata
mentre la mappatura è attiva e i mouse mappati ricevono eventi di input
non elaborati.
.
:PROGRAM_RESCAN_HELP_LONG
Scansiona le modifiche sulle unità DOS montate.

Utilizzo:
  [color=green]rescan[reset] [color=cyan]UNITÀ[reset]
  [color=green]rescan[reset] [/a]

Dove:
  [color=cyan]UNITÀ[reset] è l'unità da scansionare per rilevare le modifiche.

Note:
  - L'esecuzione di [color=cyan]rescan[reset] senza un argomento esegue la scansione delle
    modifiche dell'unità corrente.
  - Le modifiche a questa unità apportate sull'host verranno quindi riflesse
    all'interno di DOS.
  - È possibile anche scansionare le modifiche su tutte le unità montate con
    l'opzione /a.

Esempi:
  [color=green]rescan[reset] [color=cyan]c:[reset]
  [color=green]rescan[reset] /a

.
:PROGRAM_RESCAN_SUCCESS
Unità nuovamente scansionata.

.
:SHELL_CMD_MIXER_HELP_LONG
Visualizza o modifica le impostazioni del mixer audio.

Utilizzo:
  [color=green]mixer[reset] [color=cyan]CANALE[reset] [color=white]COMANDI[reset] [/noshow]
  [color=green]mixer[reset] [/listmidi]

Dove:
  [color=cyan]CANALE[reset]  è il canale audio di cui modificare le impostazioni.
  [color=white]COMANDI[reset] è uno o più dei seguenti comandi:
    Volume:    da [color=white]0[reset] a [color=white]100[reset], o valore in decibel con prefisso [color=white]d[reset] (es. [color=white]d-7.5[reset])
               utilizza [color=white]L:R[reset] per impostare il lato sinistro e destro (es. [color=white]10:20[reset])
    Uscita:    [color=white]stereo[reset], [color=white]reverse[reset] (solo per canali stereo)
    A.Incrociata: da [color=white]x0[reset] a [color=white]x100[reset]   Riverbero: da [color=white]r0[reset] a [color=white]r100[reset]   Coro: da [color=white]c0[reset] a [color=white]c100[reset]
Note:
  L'esecuzione di [color=green]mixer[reset] senza un argomento mostra le impostazioni attuali.
  È possibile modificare le impostazioni di più canali con un unico comando.
  Se il canale non è specificato, è possibile impostare alimentazione
  incrociata, riverbero o coro a livello globale.
  È possibile visualizzare l'elenco dei dispositivi MIDI con /listmidi.
  /noshow applica le modifiche senza mostrare le impostazioni del mixer.

Esempi:
  [color=green]mixer[reset] [color=cyan]cdda[reset] [color=white]50[reset] [color=cyan]sb[reset] [color=white]reverse[reset] /noshow
  [color=green]mixer[reset] [color=white]x30[reset] [color=cyan]fm[reset] [color=white]150 r50 c30[reset] [color=cyan]sb[reset] [color=white]x10[reset]
.
:SHELL_CMD_MIXER_HEADER_LAYOUT
%-22s %4.0f:%-4.0f %+6.2f:%-+6.2f  %-10s %10s %9s %9s
.
:SHELL_CMD_MIXER_HEADER_LABELS
[color=white]Canale       Volume    Volume (dB)   Modalità  A.Incrociata  Riverbero  Coro[reset]
.
:SHELL_CMD_MIXER_CHANNEL_OFF
spento
.
:SHELL_CMD_MIXER_CHANNEL_STEREO
Stereo
.
:SHELL_CMD_MIXER_CHANNEL_REVERSE
Inverso
.
:SHELL_CMD_MIXER_CHANNEL_MONO
Mono
.
:PROGRAM_SERIAL_HELP_LONG
Gestisce le porte seriali.

Utilizzo:
  [color=green]serial[reset] [color=white][PORTA#][reset]     Elenca tutte le porte o quelle specificate ([color=white]1[reset], [color=white]2[reset], [color=white]3[reset], o [color=white]4[reset])
  [color=green]serial[reset] [color=white]PORTA#[reset] [color=cyan]DISPOSITIVO[reset] [impostazioni]  Collega il dispositivo alla porta
					    specificata.
Dove:
  [color=cyan]DISPOSITIVO[reset] può essere: [color=cyan]MODEM[reset], [color=cyan]NULLMODEM[reset], [color=cyan]MOUSE[reset], [color=cyan]DIRECT[reset], [color=cyan]DUMMY[reset], o [color=cyan]DISABLED[reset]

  Impostazioni facoltative per ogni [color=cyan]TIPO[reset]:
  Per [color=cyan]MODEM[reset]      : IRQ, LISTENPORT, SOCK
  Per [color=cyan]NULLMODEM[reset]  : IRQ, SERVER, RXDELAY, TXDELAY, TELNET, USEDTR, TRANSPARENT,
                   PORT, INHSOCKET, SOCK
  Per [color=cyan]MOUSE[reset]      : IRQ, RATE (NORMAL o SMOOTH), TYPE (2BTN, 3BTN, WHEEL, MSM,
                   2BTN+MSM, 3BTN+MSM, o WHEEL+MSM)
  Per [color=cyan]DIRECT[reset]     : IRQ, REALPORT (richiesto), RXDELAY
  Per [color=cyan]DUMMY[reset]      : IRQ

Esempi:
  [color=green]serial[reset] [color=white]1[reset] [color=cyan]NULLMODEM[reset] PORT:1250                : Ascolto su TCP:1250 come server
  [color=green]serial[reset] [color=white]2[reset] [color=cyan]NULLMODEM[reset] SERVER:10.0.0.6 PORT:1250: Connesso a TCP:1250 come client
  [color=green]serial[reset] [color=white]3[reset] [color=cyan]MODEM[reset] LISTENPORT:5000 SOCK:1       : Ascolto su UDP:5000 come server
  [color=green]serial[reset] [color=white]4[reset] [color=cyan]DIRECT[reset] REALPORT:ttyUSB0            : Usa una porta fisica su Linux
  [color=green]serial[reset] [color=white]1[reset] [color=cyan]MOUSE[reset] TYPE:MSM                     : Mouse di tipo Mouse Systems

.
:PROGRAM_SERIAL_SHOW_PORT
COM%d: %s %s

.
:PROGRAM_SERIAL_BAD_PORT
È necessario specificare un numero di porta tra 1 e %d, estremi compresi.

.
:PROGRAM_SERIAL_BAD_TYPE
Il tipo deve essere uno dei seguenti:

.
:PROGRAM_SERIAL_INDENTED_LIST
  %s

.
:PROGRAM_TREE_HELP_LONG
Visualizza graficamente la struttura delle directory.

Utilizzo:
  [color=green]tree[reset] [color=cyan][DIRECTORY][reset] [/a] \[/b] [/f] [/p] [/da] [/df] [/dh] [/o[color=white]ORDINAMENTO[reset]]

Dove:
  [color=cyan]DIRECTORY[reset]     è il nome della directory da visualizzare.
  [color=white]ORDINAMENTO[reset]   è il tipo di ordinamento scelto, cioè:
                    [color=white]n[reset] (per nome, alfabetico),
                    [color=white]s[reset] (per dimensione, dal minore),
                    [color=white]e[reset] (per estensione, alfabetico),
                    [color=white]d[reset] (per data/ora dal più vecchio),
                con un prefisso facoltativo [color=white]-[reset] per invertire l'ordine.
  /a            utilizza solo caratteri ASCII a 7 bit.
  /b            visualizzazione ridotta, omette intestazione e piè di pagina.
  /f            visualizza anche i file.
  /p            visualizza una pagina alla volta, addatta l'output allo schermo
  /da           visualizza gli attributi.
  /df           visualizza la dimensione dei file.
  /dh           visualizza anche file/directory nascosti e di sistema.
  /o[color=white]ORDINAMENTO[reset] ordina l'elenco (vedi sopra).

Note:
  Se [color=cyan]DIRECTORY[reset] viene omesso, verrà utilizzata la directory corrente.

Esempi:
  [color=green]tree[reset]        ; visualizza struttura directory a partire da quella corrente
  [color=green]tree[reset] [color=cyan]C:[reset] /f  ; visualizza contenuto unità C: in modo ricorsivo, file inclusi
.
:PROGRAM_TREE_DIRECTORY
 Struttura delle directory per il volume %s
.
:PROGRAM_TREE_NO_SUBDIRS
Nessuna sottodirectory da visualizzare.

.
:PROGRAM_TREE_NO_FILES_SUBDIRS
Nessun file o sottodirectory da visualizzare.

.
:PROGRAM_TREE_TOO_MANY_FILES_SUBDIRS
Troppi file o sottodirectory.

.
:SHELL_ILLEGAL_PATH
Percorso non valido.

.
:SHELL_ILLEGAL_SWITCH
Opzione non valida: %s.

.
:SHELL_MISSING_PARAMETER
Parametro richiesto mancante.

.
:SHELL_SYNTAX_ERROR
La sintassi del comando non è corretta.

.
:SHELL_ACCESS_DENIED
Accesso negato - '%s'

.
:SHELL_FILE_CREATE_ERROR
Errore nella creazione del file - '%s'

.
:SHELL_FILE_OPEN_ERROR
Errore di apertura del file - '%s'

.
:SHELL_FILE_NOT_FOUND
File non trovato - '%s'

.
:SHELL_FILE_EXISTS
Il file '%s' esiste già.

.
:SHELL_CMD_HELP
Per una lista di tutti i comandi supportati, digita [color=yellow]help /all[reset].
Segue una breve lista dei comandi più comuni:

.
:SHELL_CMD_COMMAND_HELP_LONG
Avvia la shell dei comandi di DOSBox Staging.

Utilizzo:
  [color=green]command[reset]
  [color=green]command[reset] /c (o /init) [color=cyan]COMANDO[reset]

Dove:
  [color=cyan]COMANDO[reset] è un comando, gioco o programma DOS da eseguire.

Note:
  DOSBox Staging avvia automaticamente una shell di comandi DOS richiamando
  questo comando con l'opzione /init all'avvio, che mostra la schermata di
  benvenuto. 
  Puoi caricare una nuova istanza della shell dei comandi eseguendo [color=green]command[reset].
  L'aggiunta dell'opzione /c insieme a un [color=cyan]COMANDO[reset] (facoltativamente con
  parametri), consente di chiudere il programma automaticamente al concludersi
  dell'esecuzione del comando specificato.

Esempi:
  [color=green]command[reset]
  [color=green]command[reset] /c [color=cyan]echo[reset] [color=white]Ciao mondo![reset]
  [color=green]command[reset] /init [color=cyan]dir[reset]

.
:SHELL_CMD_ECHO_ON
ECHO attivato.

.
:SHELL_CMD_ECHO_OFF
ECHO disattivato.

.
:SHELL_CMD_CHDIR_ERROR
Impossibile spostarsi su: %s.

.
:SHELL_CMD_CHDIR_HINT
Suggerimento: Per spostarsi su un'altra unità, digita [color=light-red]%c:[reset]

.
:SHELL_CMD_CHDIR_HINT_2
Il nome della directory è più lungo di 8 caratteri e/o contiene spazi.
Prova [color=light-red]cd %s[reset]

.
:SHELL_CMD_CHDIR_HINT_3
Sei ancora nell'unità Z:, passa ad un'unità montata con [color=light-red]C:[reset].

.
:SHELL_CMD_DATE_HELP
Visualizza o modifica la data interna.

.
:SHELL_CMD_DATE_ERROR
La data specificata non è corretta.

.
:SHELL_CMD_DATE_DAYS
3DomLunMarMerGioVenSab
.
:SHELL_CMD_DATE_NOW
Data corrente: 
.
:SHELL_CMD_DATE_SETHLP
Digita 'date %s' per cambiare la data.

.
:SHELL_CMD_DATE_HELP_LONG
Utilizzo:
  [color=green]date[reset] [/t]
  [color=green]date[reset] /h
  [color=green]date[reset] [color=cyan]DATA[reset]

Dove:
  [color=cyan]DATA[reset] è la nuova data da impostare, nel formato [color=cyan]%s[reset].

Note:
  L'esecuzione di [color=green]date[reset] senza un argomento mostra la data corrente, in formato
  breve se viene fornita l'opzione /t. È possibile forzare la sincronizzazione
  della data con il sistema host tramite l'opzione /h, o specificare
  manualmente una nuova data.

Esempi:
  [color=green]date[reset]
  [color=green]date[reset] /h
  [color=green]date[reset] [color=cyan]%s[reset]

.
:SHELL_CMD_TIME_HELP
Visualizza o modifica l'ora interna.

.
:SHELL_CMD_TIME_ERROR
L'ora specificata non è corretta.

.
:SHELL_CMD_TIME_NOW
Ora attuale: 
.
:SHELL_CMD_TIME_SETHLP
Digita 'time %s' per cambiare l'orario.

.
:SHELL_CMD_TIME_HELP_LONG
Utilizzo:
  [color=green]time[reset] [/t]
  [color=green]time[reset] /h
  [color=green]time[reset] [color=cyan]ORA[reset]

Dove:
  [color=cyan]ORA[reset] è il nuovo orario da impostare, nel formato [color=cyan]%s[reset].

Note:
  L'esecuzione di [color=green]time[reset] senza un argomento mostra l'orario corrente, in formato
  breve se viene fornita l'opzione /t. È possibile forzare la sincronizzazione
  dell'orario con il sistema host tramite l'opzione /h, o specificare
  manualmente un nuovo orario.

Esempi:
  [color=green]time[reset]
  [color=green]time[reset] /h
  [color=green]time[reset] [color=cyan]%s[reset]

.
:SHELL_CMD_MKDIR_ERROR
Impossibile creare: %s.

.
:SHELL_CMD_RMDIR_ERROR
Impossibile rimuovere: %s.

.
:SHELL_CMD_DEL_ERROR
Impossibile eliminare: %s.

.
:SHELL_CMD_SET_NOT_SET
Variabile di ambiente %s non definita.

.
:SHELL_CMD_SET_OUT_OF_SPACE
Spazio di ambiente insufficiente.

.
:SHELL_CMD_IF_EXIST_MISSING_FILENAME
IF EXIST: Manca il nome del file.

.
:SHELL_CMD_IF_ERRORLEVEL_MISSING_NUMBER
IF ERRORLEVEL: Manca il numero.

.
:SHELL_CMD_IF_ERRORLEVEL_INVALID_NUMBER
IF ERRORLEVEL: Numero non valido.

.
:SHELL_CMD_GOTO_MISSING_LABEL
Nessuna etichetta fornita al comando GOTO.

.
:SHELL_CMD_GOTO_LABEL_NOT_FOUND
GOTO: Etichetta %s non trovata.

.
:SHELL_CMD_DUPLICATE_REDIRECTION
Reindirizzamento duplicato - %s

.
:SHELL_CMD_FAILED_PIPE

Impossibile creare/aprire un file temporaneo per il piping.
Controllare la variabile %%TEMP%%.

.
:SHELL_CMD_DIR_VOLUME
 Il volume nell'unità %c è %s

.
:SHELL_CMD_DIR_INTRO
 Directory di %s

.
:SHELL_CMD_DIR_BYTES_USED
%17d File %21s byte

.
:SHELL_CMD_DIR_BYTES_FREE
%17d Directory  %21s byte disponibili

.
:SHELL_EXECUTE_DRIVE_NOT_FOUND
Unità %c inesistente!
È necessario montare l'unità con il comando [color=light-red]mount[reset]. 
Per maggiori informazioni, digita [color=yellow]intro[reset] o [color=yellow]intro mount[reset].

.
:SHELL_EXECUTE_ILLEGAL_COMMAND
Comando non valido: %s.

.
:SHELL_CMD_PAUSE
Premere un tasto per continuare...
.
:SHELL_CMD_PAUSE_HELP
Attende la pressione di un tasto per continuare.

.
:SHELL_CMD_PAUSE_HELP_LONG
Utilizzo:
  [color=green]pause[reset]

Dove:
  Questo comando non ha parametri.

Note:
  Questo comando è particolarmente utile nei programmi batch per consentire a
  un utente di continuare l'esecuzione del programma batch con la pressione
  di un tasto. L'utente può premere qualsiasi tasto della tastiera (tranne
  alcuni tasti di controllo) per continuare.

Esempi:
  [color=green]pause[reset]

.
:SHELL_CMD_COPY_FAILURE
Errore durante la copia : %s.

.
:SHELL_CMD_COPY_SUCCESS
   %d File copiato/i.

.
:SHELL_CMD_SUBST_NO_REMOVE
Impossibile rimuovere, unità non in uso.

.
:SHELL_CMD_SUBST_FAILURE
SUBST fallito. È stato commesso un errore nella riga di comando o l'unità di
destinazione è già in uso. È possibile utilizzare SUBST solo su unità locali.
.
:SHELL_STARTUP_BEGIN
[bgcolor=blue][color=white]╔══════════════════════════════════════════════════════════════════════╗
║ [color=green]Benvenuto in DOSBox Staging %-40s[color=white] ║
║                                                                      ║
║ Per una breve introduzione per i nuovi utenti, digita: [color=yellow]INTRO[color=white]         ║
║ Per la lista dei comandi della shell supportati, digita: [color=yellow]HELP[color=white]        ║
║                                                                      ║
║ Per regolare la velocità della CPU emulata, usa [color=red]%s+F11[color=white] e [color=red]%s+F12[color=white].%s%s ║
║ Per attivare il keymapper, usa [color=red]%s+F1[color=white].%s                              ║
║ Ulteriori informazioni nel file [color=cyan]README[color=white] nella directory di DOSBox.    ║
║                                                                      ║

.
:SHELL_STARTUP_CGA
║ DOSBox supporta la modalità CGA Composita.                           ║
║ Usa [color=red]F12[color=white] per impostare l'uscita composita su ON, OFF o AUTO           ║
║ (predefinito).                                                       ║
║ Usa [color=red]F10[color=white] per selezionare le impostazioni CGA da modificare e [color=red]%s+F11[color=white]  ║
║ per effettuare le modifiche.                                         ║

.
:SHELL_STARTUP_CGA_MONO
║ Usa [color=red]F11[color=white] per scorrere le modalità verde, ambra, bianco e bianco-carta,║
║ e [color=red]%s+F11[color=white] per modificare le impostazioni di contrasto/luminosità.    ║

.
:SHELL_STARTUP_HERC
║ Usa [color=red]F11[color=white] per scorrere i colori monocromatici bianco, ambra e verde.   ║
║                                                                      ║

.
:SHELL_STARTUP_DEBUG
║ Premi [color=red]%s+Pause[color=white] per avviare il debugger o avvia l'exe con [color=yellow]DEBUG[color=white].      ║
║                                                                      ║

.
:SHELL_STARTUP_END
║ [color=yellow]https://dosbox-staging.github.io[color=white]                                     ║
╚══════════════════════════════════════════════════════════════════════╝[reset]


.
:SHELL_STARTUP_SUB
[color=green]dosbox-staging %s[reset]

.
:SHELL_CMD_CHDIR_HELP
Visualizza o cambia la directory corrente.

.
:SHELL_CMD_CHDIR_HELP_LONG
Utilizzo:
  [color=green]cd[reset] [color=cyan]DIRECTORY[reset]
  [color=green]chdir[reset] [color=cyan]DIRECTORY[reset]

Dove:
  [color=cyan]DIRECTORY[reset] è il nome della directory in cui spostarsi.

Note:
  L'esecuzione di [color=green]cd[reset] senza un argomento visualizza la directory corrente.
  Con [color=cyan]DIRECTORY[reset] il comando cambia solo la directory, non l'unità corrente.

Esempi:
  [color=green]cd[reset]
  [color=green]cd[reset] [color=cyan]laMiaDirectory[reset]

.
:SHELL_CMD_CLS_HELP
Cancella lo schermo DOS.

.
:SHELL_CMD_CLS_HELP_LONG
Utilizzo:
  [color=green]cls[reset]

Dove:
  Questo comando non ha parametri.

Note:
  L'esecuzione di [color=green]cls[reset] cancella tutto il testo sullo schermo DOS, ad eccezione
  del prompt dei comandi (es. [color=white]Z:\>[reset] o [color=white]C:\GIOCHI>[reset]) nell'angolo in alto a sinistra
  dello schermo. 

Esempi:
  [color=green]cls[reset]

.
:SHELL_CMD_DIR_HELP
Visualizza un elenco di file e sottodirectory in una directory.

.
:SHELL_CMD_DIR_HELP_LONG
Utilizzo:
  [color=green]dir[reset] [color=cyan][MODELLO][reset] [/w] \[/b] [/p] [ad] [a-d] [/o[color=white]ORDINAMENTO[reset]]

Dove:
  [color=cyan]MODELLO[reset]       è un nome file specifico o con caratteri jolly, cioè asterisco
                (*) e punto di domanda (?). È possibile specificare il percorso
                di una directory per elencarne il contenuto.
  [color=white]ORDINAMENTO[reset]   è il tipo di ordinamento scelto, cioè:
                    [color=white]n[reset] (per nome, alfabetico),
                    [color=white]s[reset] (per dimensione, dal minore),
                    [color=white]e[reset] (per estensione, alfabetico),
                    [color=white]d[reset] (per data/ora dal più vecchio),
                con un prefisso facoltativo [color=white]-[reset] per invertire l'ordine.
  /w            elenca 5 file/directory in una riga.
  /b            elenca solo i nomi.
  /p            mostra elenco una schermata per volta.
  /ad           elenca tutte le directory.
  /a-d          elenca tutti i file.
  /o[color=white]ORDINAMENTO[reset] ordina l'elenco (vedi sopra).

Note:
  L'esecuzione di [color=green]dir[reset] senza un argomento elenca tutti i file e le sotto-
  directory nella directory corrente. [color=green]dir[reset] [color=cyan]*.*[reset] effettua la stessa operazione.

Esempi:
  [color=green]dir[reset]
  [color=green]dir[reset] [color=cyan]giochi.*[reset] /p
  [color=green]dir[reset] [color=cyan]c:\giochi\*.exe[reset] /b /o[color=white]-d[reset]
.
:SHELL_CMD_ECHO_HELP
Visualizza i messaggi o attiva/disattiva la ripetizione dei comandi.

.
:SHELL_CMD_ECHO_HELP_LONG
Utilizzo:
  [color=green]echo[reset] [color=cyan][on|off][reset]
  [color=green]echo[reset] [color=cyan][MESSAGGIO][reset]

Dove:
  [color=cyan]on|off[reset]    attiva/disattiva la ripetizione dei comandi.
  [color=cyan]MESSAGGIO[reset] è il messaggio da visualizzare.

Note:
  - L'esecuzione di [color=green]echo[reset] senza un argomento mostra lo stato di attivazione o
    disattivazione corrente.
  - Il comando [color=green]echo[reset] è particolarmente utile durante la scrittura o il debug
    di file batch.

Esempi:
  [color=green]echo[reset] [color=cyan]off[reset]
  [color=green]echo[reset] [color=cyan]Ciao mondo![reset]

.
:SHELL_CMD_EXIT_HELP
Permette l'uscita dalla shell DOS.

.
:SHELL_CMD_EXIT_HELP_LONG
Utilizzo:
  [color=green]exit[reset]

Dove:
  Questo comando non ha parametri.

Note:
  Se avvii una shell DOS da un programma, l'esecuzione di [color=green]exit[reset] provocherà la
  chiusura di tale shell e il ritorno al programma.
  Se nessun programma DOS è in esecuzione, il comando chiuderà DOSBox Staging.

Esempi:
  [color=green]exit[reset]

.
:SHELL_CMD_EXIT_TOO_SOON
Impedisce ad una chiamata di uscita anticipata di terminare il programma.

.
:SHELL_CMD_HELP_HELP
Visualizza la guida per i comandi DOS.

.
:SHELL_CMD_HELP_HELP_LONG
Utilizzo:
  [color=green]help[reset]
  [color=green]help[reset] /a[ll]
  [color=green]help[reset] [color=cyan]COMANDO[reset]

Dove:
  [color=cyan]COMANDO[reset] è il nome di un comando DOS interno, ad esempio [color=cyan]dir[reset].

Note:
  - L'esecuzione di [color=green]help[reset] senza un argomento, permette di visualizzare un elenco
    di comandi DOS.
  - È possibile visualizzare un elenco completo di comandi interni con
    l'opzione /a o /all.
  - Al posto di [color=green]help[reset] [color=cyan]COMANDO[reset], è possibile digitare [color=cyan]COMANDO[reset] /?.

Esempi:
  [color=green]help[reset] [color=cyan]dir[reset]
  [color=green]help[reset] /all

.
:SHELL_CMD_MKDIR_HELP
Crea una directory.

.
:SHELL_CMD_MKDIR_HELP_LONG
Utilizzo:
  [color=green]md[reset] [color=cyan]DIRECTORY[reset]
  [color=green]mkdir[reset] [color=cyan]DIRECTORY[reset]

Dove:
  [color=cyan]DIRECTORY[reset] è il nome della directory da creare.

Note:
  - Alla directory deve essere assegnato un nome specifico e non utilizzato.
  - È possibile specificare il percorso in cui verrà creata la directory.

Esempi:
  [color=green]md[reset] [color=cyan]nuovaDir[reset]
  [color=green]md[reset] [color=cyan]c:\giochi\dir[reset]

.
:SHELL_CMD_RMDIR_HELP
Rimuove una directory.

.
:SHELL_CMD_RMDIR_HELP_LONG
Utilizzo:
  [color=green]rd[reset] [color=cyan]DIRECTORY[reset]
  [color=green]rmdir[reset] [color=cyan]DIRECTORY[reset]

Dove:
  [color=cyan]DIRECTORY[reset] è il nome della directory da rimuovere.

Note:
  La directory deve essere vuota, senza file o sottodirectory.

Esempi:
  [color=green]rd[reset] [color=cyan]DirectoryVuota[reset]

.
:SHELL_CMD_SET_HELP
Visualizza, imposta o rimuove le variabili d'ambiente.

.
:SHELL_CMD_SET_HELP_LONG
Utilizzo:
  [color=green]set[reset]
  [color=green]set[reset] [color=white]VARIABILE[reset]=[color=cyan][STRINGA][reset]

Dove:
  [color=white]VARIABILE[reset] è il nome della variabile d'ambiente.
  [color=cyan]STRINGA[reset]   è una serie di caratteri da assegnare alla variabile.

Note:
  - L'assegnazione di una stringa vuota alla variabile rimuove la variabile.
  - Il comando senza un parametro visualizza le variabili di ambiente correnti.

Esempi:
  [color=green]set[reset]
  [color=green]set[reset] [color=white]nome[reset]=[color=cyan]valore[reset]

.
:SHELL_CMD_IF_HELP
Esegue un'elaborazione condizionale in programmi batch.

.
:SHELL_CMD_IF_HELP_LONG
Utilizzo:
  [color=green]if[reset] [color=magenta][not][reset] [color=cyan]errorlevel[reset] [color=white]NUMERO[reset] COMANDO
  [color=green]if[reset] [color=magenta][not][reset] [color=white]STR1==STR2[reset] COMANDO
  [color=green]if[reset] [color=magenta][not][reset] [color=cyan]exist[reset] [color=white]FILE[reset] COMANDO

Dove:
  [color=white]NUMERO[reset]     è un numero intero positivo minore o uguale al valore desiderato.
  [color=white]STR1==STR2[reset] confronta due stringhe di testo (case-sensitive).
  [color=white]FILE[reset]       è un nome file di cui verificare l'esistenza.
  COMANDO    è un comando o programma DOS da eseguire, facolt. con parametri.

Note:
  Il COMANDO viene eseguito se una delle tre condizioni è soddisfatta.
  Se [color=magenta]not[reset] è specificato, il comando viene eseguito solo se la condizione è falsa
  La condizione [color=cyan]errorlevel[reset] è utile per verificare se un programma è stato
  eseguito correttamente. Si consiglia di inserire le virgolette "" in entrambe
  le stringhe nel caso in cui [color=white]STR1[reset] o [color=white]STR2[reset] (o entrambe) possano essere vuote.

Esempi:
  [color=green]if[reset] [color=cyan]errorlevel[reset] [color=white]2[reset] dir
  [color=green]if[reset] [color=white]"%%variabile%%"=="stringa"[reset] echo Ciao mondo!
  [color=green]if[reset] [color=magenta]not[reset] [color=cyan]exist[reset] [color=white]file.txt[reset] exit

.
:SHELL_CMD_GOTO_HELP
Salta a una riga etichettata in un programma batch.

.
:SHELL_CMD_GOTO_HELP_LONG
Utilizzo:
  [color=green]goto[reset] [color=cyan]ETICHETTA[reset]

Dove:
  [color=cyan]ETICHETTA[reset] è una stringa di testo utilizzata nel programma batch come
            etichetta.

Note:
  Un'etichetta si trova su una riga a sé stante, che inizia con i due punti (:)
  L'etichetta deve essere univoca e può trovarsi ovunque all'interno del
  programma batch.

Esempi:
  [color=green]goto[reset] [color=cyan]etichetta[reset]

.
:SHELL_CMD_SHIFT_HELP
Cambia la posizione dei parametri sostituibili in un programma batch

.
:SHELL_CMD_SHIFT_HELP_LONG
Utilizzo:
  [color=green]shift[reset]

Dove:
  Questo comando non ha parametri.

Note:
  Questo comando consente a un programma batch DOS di accettare più di 9
  parametri. L'esecuzione di [color=green]shift[reset] sposta a sinistra la variabile
  del programma batch da %%1 a %%0, da %%2 a %%1, ecc.

Esempi:
  [color=green]shift[reset]

.
:SHELL_CMD_TYPE_HELP
Visualizza il contenuto di uno o più file di testo.

.
:SHELL_CMD_TYPE_HELP_LONG
Utilizzo:
  [color=green]type[reset] [color=cyan]FILE[reset]

Dove:
  [color=cyan]FILE[reset] è il nome del file di testo da visualizzare.

Note:
  Il file deve avere un nome specifico, facoltativamente con un percorso.
  Questo comando serve solo per visualizzare file di testo, non file binari.

Esempi:
  [color=green]type[reset] [color=cyan]testo.txt[reset]
  [color=green]type[reset] [color=cyan]c:\dos\leggimi.txt[reset]

.
:SHELL_CMD_REM_HELP
Aggiunge commenti in un programma batch.

.
:SHELL_CMD_REM_HELP_LONG
Utilizzo:
  [color=green]rem[reset] [color=cyan]COMMENTO[reset]

Dove:
  [color=cyan]COMMENTO[reset] è una nota che si vuole aggiungere.

Note:
  L'aggiunta di commenti a un programma batch può semplificarne la comprensione
  Puoi anche commentare temporaneamente alcuni comandi con questo comando.

Esempi:
  [color=green]rem[reset] [color=cyan]Questo è il mio programma batch di prova.[reset]

.
:SHELL_CMD_NO_WILD
Questa è una versione semplificata del comando, non puoi usare asterischi!

.
:SHELL_CMD_RENAME_HELP
Rinomina uno o più file.

.
:SHELL_CMD_RENAME_HELP_LONG
Utilizzo:
  [color=green]ren[reset] [color=white]ORIGINE[reset] [color=cyan]DESTINAZIONE[reset]
  [color=green]rename[reset] [color=white]ORIGINE[reset] [color=cyan]DESTINAZIONE[reset]

Dove:
  [color=white]ORIGINE[reset]      è il nome del file da rinominare.
  [color=cyan]DESTINAZIONE[reset] è il nuovo nome del file.

Note:
  - Il file di origine deve essere un nome file specifico, facoltativamente con
    un percorso.
  - Il file di destinazione deve essere un nome file specifico senza percorso.

Esempi:
  [color=green]ren[reset] [color=white]vecchioNome[reset] [color=cyan]nuovoNome[reset]
  [color=green]ren[reset] [color=white]c:\dos\file.txt[reset] [color=cyan]f.txt[reset]

.
:SHELL_CMD_DELETE_HELP
Elimina uno o più file.

.
:SHELL_CMD_DELETE_HELP_LONG
Utilizzo:
  [color=green]del[reset] [color=cyan]MODELLO[reset]
  [color=green]erase[reset] [color=cyan]MODELLO[reset]

Dove:
  [color=cyan]MODELLO[reset] può essere un nome file specifico (come [color=cyan]file.txt[reset]) o con caratteri
          jolly, cioè: asterisco (*), che rappresenta una qualsiasi sequenza di
          uno o più caratteri, e punto di domanda (?) che rappresenta un
          singolo carattere, ad esempio [color=cyan]*.bat[reset] e [color=cyan]c?.txt[reset].

Avvertimento:
  Fai attenzione quando usi un nome file con caratteri jolly, in particolare
  [color=cyan]*.*[reset], in quanto tutti i file corrispondenti verranno eliminati.

Esempi:
  [color=green]del[reset] [color=cyan]test.bat[reset]
  [color=green]del[reset] [color=cyan]c*.*[reset]
  [color=green]del[reset] [color=cyan]a?b.c*[reset]

.
:SHELL_CMD_COPY_HELP
Copia uno o più file in un'altra posizione.

.
:SHELL_CMD_COPY_HELP_LONG
Utilizzo:
  [color=green]copy[reset] [color=white]ORIGINE[reset] [color=cyan][DESTINAZIONE][reset]
  [color=green]copy[reset] [color=white]ORIGINE1+ORIGINE2[+...][reset] [color=cyan][DESTINAZIONE][reset]

Dove:
  [color=white]ORIGINE[reset]      è un nome file specifico o con caratteri jolly, cioè
               asterisco (*) e punto di domanda (?).
  [color=cyan]DESTINAZIONE[reset] è un nome file specifico o una directory che non contiene
               caratteri jolly.

Note:
  L'operatore [color=white]+[reset] combina più file di origine forniti in un unico file.
  La destinazione è facoltativa: se omessa, i file verranno copiati nel
  percorso corrente.

Esempi:
  [color=green]copy[reset] [color=white]origine.bat[reset] [color=cyan]nuovo.bat[reset]
  [color=green]copy[reset] [color=white]file1.txt+file2.txt[reset] [color=cyan]file3.txt[reset]
  [color=green]copy[reset] [color=white]..\c*.*[reset]

.
:SHELL_CMD_CALL_HELP
Richiama un programma batch da un altro programma batch.

.
:SHELL_CMD_CALL_HELP_LONG
Utilizzo:
  [color=green]call[reset] [color=white]BATCH[reset] [color=cyan][PARAMETRI][reset]

Dove:
  [color=white]BATCH[reset]     è un programma batch da avviare.
  [color=cyan]PARAMETRI[reset] sono parametri facoltativi per il programma batch.

Note:
  Dopo aver richiamato un altro programma batch, il programma batch originale
  riprenderà a funzionare quando quello richiamato sarà terminato.

Esempi:
  [color=green]call[reset] [color=white]batch.bat[reset]
  [color=green]call[reset] [color=white]file.bat[reset] [color=cyan]Ciao mondo![reset]

.
:SHELL_CMD_SUBST_HELP
Associa un percorso ad una lettera di unità.

.
:SHELL_CMD_SUBST_HELP_LONG
Utilizzo:
  [color=green]subst[reset] [color=white]UNITÀ[reset] [color=cyan]PERCORSO[reset]
  [color=green]subst[reset] [color=white]UNITÀ[reset] /d

Dove:
  [color=white]UNITÀ[reset]    è un'unità a cui si desidera assegnare un percorso.
  [color=cyan]PERCORSO[reset] è un percorso DOS montato che si desidera assegnare.

Note:
  Il percorso deve trovarsi su un'unità montata con il comando [color=green]mount[reset].
  È possibile rimuovere un'unità assegnata con l'opzione /d.

Esempi:
  [color=green]subst[reset] [color=white]d:[reset] [color=cyan]c:\giochi[reset]
  [color=green]subst[reset] [color=white]e:[reset] [color=cyan]/d[reset]

.
:SHELL_CMD_LOADHIGH_HELP
Carica un programma DOS nella memoria superiore.

.
:SHELL_CMD_LOADHIGH_HELP_LONG
Utilizzo:
  [color=green]lh[reset] [color=cyan]PROGRAMMA[reset] [color=white][PARAMETRI][reset]
  [color=green]loadhigh[reset] [color=cyan]PROGRAMMA[reset] [color=white][PARAMETRI][reset]

Dove:
  [color=cyan]PROGRAMMA[reset] è un programma TSR DOS da caricare, facoltativamente con parametri.

Note:
  Se possibile, questo comando intende salvare la memoria convenzionale
  caricando i programmi TSR DOS specificati nella memoria superiore. Tali
  programmi potrebbero essere necessari per alcuni giochi DOS; Le memorie XMS
  e UMB devono essere abilitate (xms=true e umb=true). Non tutti i programmi
  TSR DOS possono essere caricati nella memoria superiore con questo comando.

Esempi:
  [color=green]lh[reset] [color=cyan]apptsr[reset] [color=white]argomenti[reset]

.
:SHELL_CMD_LS_HELP
Visualizza il contenuto della directory nel formato elenco ampio.

.
:SHELL_CMD_LS_HELP_LONG
Utilizzo:
  [color=green]ls[reset] [color=cyan]MODELLO[reset]
  [color=green]ls[reset] [color=cyan]PERCORSO[reset]

Dove:
  [color=cyan]MODELLO[reset]  è un nome file specifico o con caratteri jolly, cioè asterisco (*)
           e punto di domanda (?).
  [color=cyan]PERCORSO[reset] è il percorso di un'unità DOS montata di cui elencare il contenuto.

Note:
  Il comando elencherà le directory in [color=blue]blu[reset], i programmi eseguibili DOS
  (*.com, *.exe, *.bat) in [color=green]verde[reset], e altri file nel colore normale.

Esempi:
  [color=green]ls[reset] [color=cyan]file.txt[reset]
  [color=green]ls[reset] [color=cyan]c*.ba?[reset]

.
:SHELL_CMD_LS_PATH_ERR
ls: impossibile accedere a '%s': Il file o la directory non esiste.

.
:SHELL_CMD_ATTRIB_HELP
Visualizza o modifica gli attributi dei file.

.
:SHELL_CMD_ATTRIB_HELP_LONG
Utilizzo:
  [color=green]attrib[reset] [color=white][ATTRIBUTI][reset] [color=cyan]MODELLO[reset]

Dove:
  [color=white]ATTRIBUTI[reset] sono gli attributi da applicare, tra cui uno o più dei seguenti:
            [color=white]+R[reset], [color=white]-R[reset], [color=white]+A[reset], [color=white]-A[reset], [color=white]+S[reset], [color=white]-S[reset], [color=white]+H[reset], [color=white]-H[reset]
            Dove: R = Sola lettura, A = Archivio, S = Sistema, H = Nascosto
  [color=cyan]MODELLO[reset]   può essere un nome file specifico o con caratteri jolly, cioè
            asterisco (*) e punto di domanda (?), oppure il nome di una
            directory.

Note:
  In questo comando è possibile specificare più attributi, separati da spazi.
  Se non specificati, sono mostrati gli attributi correnti di file/directory.

Esempi:
  [color=green]attrib[reset] [color=cyan]file.txt[reset]
  [color=green]attrib[reset] [color=white]+R[reset] [color=white]-A[reset] [color=cyan]*.txt[reset]

.
:SHELL_CMD_ATTRIB_GET_ERROR
Impossibile ottenere gli attributi: %s

.
:SHELL_CMD_ATTRIB_SET_ERROR
Impossibile impostare gli attributi: %s

.
:SHELL_CMD_CHOICE_HELP
Attende la pressione di un tasto e imposta un valore ERRORLEVEL.

.
:SHELL_CMD_CHOICE_HELP_LONG
Utilizzo:
  [color=green]choice[reset] [color=cyan][TESTO][reset]
  [color=green]choice[reset] /c[:][color=white]SCELTE[reset] /n /s /t[:][color=white]c[reset],[color=magenta]nn[reset] [color=cyan][TESTO][reset]

Dove:
  [color=cyan]TESTO[reset]       è il testo da visualizzare come prompt (può rimanere vuoto).
  /c[:][color=white]SCELTE[reset] indica le scelte consentite (predefinito [color=white]yn[reset]).
  /n          consente di non visualizzare le scelte alla fine del prompt.
  /s          consente di selezionare le scelte con distinzione tra maiuscole
              e minuscole.
  /t[:][color=white]c[reset],[color=magenta]nn[reset]   imposta come scelta [color=white]c[reset] dopo [color=magenta]nn[reset] secondi.

Note:
  Questo comando imposta un valore ERRORLEVEL a partire da 1 in base alle
  scelte specificate con l'opzione /c, e l'input dell'utente può quindi essere
  verificato con il comando [color=green]if[reset]. Con l'opzione /n verrà visualizzato solo il
  testo specificato, ma non le scelte effettive alla fine (predefinito [color=white][Y,N]?[reset]).

Esempi:
  [color=green]choice[reset] /t:[color=white]y[reset],[color=magenta]2[reset] [color=cyan]Continuare?[reset]
  [color=green]choice[reset] /c:[color=white]abc[reset] /s [color=cyan]Digita la lettera a, b, o c[reset]

.
:SHELL_CMD_CHOICE_EOF

[color=red]Scelta fallita[reset]: il flusso di input è terminato senza una scelta valida.

.
:SHELL_CMD_CHOICE_ABORTED

[color=yellow]Scelta annullata.[reset]

.
:SHELL_CMD_PATH_HELP
Visualizza o imposta un percorso di ricerca per i file eseguibili.

.
:SHELL_CMD_PATH_HELP_LONG
Utilizzo:
  [color=green]path[reset]
  [color=green]path[reset] [color=cyan][unità:]percorso[;...][reset]

Dove:
  [color=cyan][unità:]percorso[;...][reset] è un percorso contenente un'unità e una directory.
  È possibile specificare più di un percorso, separati da un punto e virgola(;)

Note:
  Il parametro con solo un punto e virgola (;) cancella tutte le impostazioni
  del percorso di ricerca. 
  La variabile d'ambiente path può anche essere impostata utilizzando il
  comando [color=green]set[reset], per esempio [color=green]set[reset] [color=white]path[reset]=[color=cyan]Z:\ [reset]

Esempi:
  [color=green]path[reset]
  [color=green]path[reset] [color=cyan]Z:\;C:\DOS[reset]

.
:SHELL_CMD_VER_HELP
Visualizza o imposta la versione DOS riportata.

.
:SHELL_CMD_VER_HELP_LONG
Utilizzo:
  [color=green]ver[reset]
  [color=green]ver[reset] [color=white]set[reset] [color=cyan]VERSIONE[reset]

Dove:
  [color=cyan]VERSIONE[reset] può essere un numero intero, ad esempio [color=cyan]5[reset], o includere un valore
           decimale a due cifre, ad esempio: [color=cyan]6.22[reset], [color=cyan]7.01[reset], o [color=cyan]7.10[reset].
           In alternativa, il valore decimale può essere separato da spazi,
           ad esempio: [color=cyan]6 22[reset], [color=cyan]7 01[reset], o [color=cyan]7 10[reset].
Note:
  La versione DOS può anche essere impostata nel file di configurazione nella 
  sezione [dos] usando l'impostazione "ver = [color=cyan]VERSIONE[reset]".

Esempi:
  [color=green]ver[reset] [color=white]set[reset] [color=cyan]6.22[reset]
  [color=green]ver[reset] [color=white]set[reset] [color=cyan]7 10[reset]

.
:SHELL_CMD_VER_VER
DOSBox Staging versione %s
DOS versione %d.%02d

.
:SHELL_CMD_VER_INVALID
La versione DOS specificata non è corretta.

.
:HELP_UTIL_CATEGORY_DOSBOX
Comandi DOSBox
.
:HELP_UTIL_CATEGORY_FILE
Comandi File/Directory
.
:HELP_UTIL_CATEGORY_BATCH
Comandi File Batch
.
:HELP_UTIL_CATEGORY_MISC
Comandi Vari
.
:HELP_UTIL_CATEGORY_UNKNOWN
Comando Sconosciuto
.
:PROGRAM_TREE_HELP_LONG
Displays directory tree in a graphical form.

Usage:
  [color=green]tree[reset] [color=cyan][DIRECTORY][reset] [/a] \[/b] [/f] [/p] [/da] [/df] [/dh] [/o[color=white]ORDER[reset]]

Where:
  [color=cyan]DIRECTORY[reset] is the name of the directory to display.
  [color=white]ORDER[reset]     is a listing order, one of:
                [color=white]n[reset] (by name, alphabetic),
                [color=white]s[reset] (by size, smallest first),
                [color=white]e[reset] (by extension, alphabetic),
                [color=white]d[reset] (by date/time, oldest first),
            with an optional [color=white]-[reset] prefix to reverse order.
  /a        uses only 7-bit ASCII characters.
  /b        brief display, omits header and footer information.
  /f        also display files.
  /p        display one page a time, shorten output to fit width width.
  /da       display attributes.
  /df       display size for files.
  /dh       also display hidden and system files/directories.
  /o[color=white]ORDER[reset]   orders the list (see above)

Notes:
  If [color=cyan]DIRECTORY[reset] is omitted, the current directory is used.

Examples:
  [color=green]tree[reset]          ; displays directory tree starting from current directory
  [color=green]tree[reset] [color=cyan]C:[reset] /f    ; displays C: drive content recursively, with files

.
:PROGRAM_TREE_DIRECTORY
 Directory tree for volume %s
.
:PROGRAM_TREE_NO_SUBDIRS
No subdirectories to display.

.
:PROGRAM_TREE_NO_FILES_SUBDIRS
No files or subdirectories to display.

.
:PROGRAM_TREE_TOO_MANY_FILES_SUBDIRS
Too many files or subdirectories.

.
:SHELL_TOO_MANY_PARAMETERS
Too many parameters.

.
:SHELL_DIRECTORY_NOT_FOUND
Directory not found - '%s'

.<|MERGE_RESOLUTION|>--- conflicted
+++ resolved
@@ -757,7 +757,6 @@
              fare riferimento a 'sb_filter' per ulteriori dettagli.
 .
 :CONFIG_IMFC
-<<<<<<< HEAD
 Abilita la scheda IBM Music Feature (predefinito disabilitato).
 .
 :CONFIG_IMFC_BASE
@@ -768,25 +767,10 @@
 .
 :CONFIG_IMFC_FILTER
 Filtro per l'uscita audio della scheda IBM Music Feature:
-  on:        Filtra l'uscita audio (predefinito).
-  off:       Non filtra l'uscita audio.
+  on:        Filtra l'uscita audio.
+  off:       Non filtra l'uscita audio  (predefinito).
   <custom>:  Definizione di filtri personalizzati; 
              fare riferimento a 'sb_filter' per ulteriori dettagli.
-=======
-Enable the IBM Music Feature Card (disabled by default).
-.
-:CONFIG_IMFC_BASE
-The IO base address of the IBM Music Feature Card (2A20 by default).
-.
-:CONFIG_IMFC_IRQ
-The IRQ number of the IBM Music Feature Card (3 by default).
-.
-:CONFIG_IMFC_FILTER
-Filter for the IBM Music Feature Card output:
-  on:        Filter the output.
-  off:       Don't filter the output (default).
-  <custom>:  Custom filter definition; see 'sb_filter' for details.
->>>>>>> 27b10e89
 .
 :CONFIG_SIDMODEL
 Modello di chip da emulare nella scheda Innovation SSI-2001:
